// Copyright (c) 2013-2018 The btcsuite developers
// Copyright (c) 2016-2018 The Decred developers
// Use of this source code is governed by an ISC
// license that can be found in the LICENSE file.

package peer

import (
	"bytes"
	"container/list"
	"errors"
	"fmt"
	"io"
	"math/rand"
	"net"
	"strconv"
	"sync"
	"sync/atomic"
	"time"

	"github.com/jonboulle/clockwork"

	"github.com/btcsuite/btcd/blockchain"
	"github.com/btcsuite/btcd/chaincfg"
	"github.com/btcsuite/btcd/chaincfg/chainhash"
	"github.com/btcsuite/btcd/wire"
	"github.com/btcsuite/go-socks/socks"
	"github.com/davecgh/go-spew/spew"
	"github.com/decred/dcrd/lru"
)

const (
	// MaxProtocolVersion is the max protocol version the peer supports.
	MaxProtocolVersion = wire.FeeFilterVersion

	// DefaultTrickleInterval is the min time between attempts to send an
	// inv message to a peer.
	DefaultTrickleInterval = 10 * time.Second

	// MinAcceptableProtocolVersion is the lowest protocol version that a
	// connected peer may support.
	MinAcceptableProtocolVersion = wire.MultipleAddressVersion

	// outputBufferSize is the number of elements the output channels use.
	outputBufferSize = 50

	// invTrickleSize is the maximum amount of inventory to send in a single
	// message when trickling inventory to remote peers.
	maxInvTrickleSize = 1000

	// maxKnownInventory is the maximum number of items to keep in the known
	// inventory cache.
	maxKnownInventory = 1000

	// pingInterval is the interval of time to wait in between sending ping
	// messages.
	pingInterval = 2 * time.Minute

	// negotiateTimeout is the duration of inactivity before we timeout a
	// peer that hasn't completed the initial version negotiation.
	negotiateTimeout = 30 * time.Second

	// idleTimeout is the duration of inactivity before we time out a peer.
	idleTimeout = 5 * time.Minute

	// stallTickInterval is the interval of time between each check for
	// stalled peers.
	stallTickInterval = 7 * time.Second

	// stallResponseTimeout is the base maximum amount of time messages that
	// expect a response will wait before disconnecting the peer for
	// stalling.  The deadlines are adjusted for callback running times and
	// only checked on each stall tick interval.
	stallResponseTimeout = 80 * time.Second
)

var (
	// nodeCount is the total number of peer connections made since startup
	// and is used to assign an id to a peer.
	nodeCount int32

	// zeroHash is the zero value hash (all zeros).  It is defined as a
	// convenience.
	zeroHash chainhash.Hash

	// sentNonces houses the unique nonces that are generated when pushing
	// version messages that are used to detect self connections.
	sentNonces = lru.NewCache(50)

	// allowSelfConns is only used to allow the tests to bypass the self
	// connection detecting and disconnect logic since they intentionally
	// do so for testing purposes.
	allowSelfConns bool
)

// MessageListeners defines callback function pointers to invoke with message
// listeners for a peer. Any listener which is not set to a concrete callback
// during peer initialization is ignored. Execution of multiple message
// listeners occurs serially, so one callback blocks the execution of the next.
//
// NOTE: Unless otherwise documented, these listeners must NOT directly call any
// blocking calls (such as WaitForShutdown) on the peer instance since the input
// handler goroutine blocks until the callback has completed.  Doing so will
// result in a deadlock.
type MessageListeners struct {
	// OnGetAddr is invoked when a peer receives a getaddr bitcoin message.
	OnGetAddr func(p *Peer, msg *wire.MsgGetAddr)

	// OnAddr is invoked when a peer receives an addr bitcoin message.
	OnAddr func(p *Peer, msg *wire.MsgAddr)

	// OnPing is invoked when a peer receives a ping bitcoin message.
	OnPing func(p *Peer, msg *wire.MsgPing)

	// OnPong is invoked when a peer receives a pong bitcoin message.
	OnPong func(p *Peer, msg *wire.MsgPong)

	// OnAlert is invoked when a peer receives an alert bitcoin message.
	OnAlert func(p *Peer, msg *wire.MsgAlert)

	// OnMemPool is invoked when a peer receives a mempool bitcoin message.
	OnMemPool func(p *Peer, msg *wire.MsgMemPool)

	// OnTx is invoked when a peer receives a tx bitcoin message.
	OnTx func(p *Peer, msg *wire.MsgTx)

	// OnBlock is invoked when a peer receives a block bitcoin message.
	OnBlock func(p *Peer, msg *wire.MsgBlock, buf []byte)

	// OnCFilter is invoked when a peer receives a cfilter bitcoin message.
	OnCFilter func(p *Peer, msg *wire.MsgCFilter)

	// OnCFHeaders is invoked when a peer receives a cfheaders bitcoin
	// message.
	OnCFHeaders func(p *Peer, msg *wire.MsgCFHeaders)

	// OnCFCheckpt is invoked when a peer receives a cfcheckpt bitcoin
	// message.
	OnCFCheckpt func(p *Peer, msg *wire.MsgCFCheckpt)

	// OnInv is invoked when a peer receives an inv bitcoin message.
	OnInv func(p *Peer, msg *wire.MsgInv)

	// OnHeaders is invoked when a peer receives a headers bitcoin message.
	OnHeaders func(p *Peer, msg *wire.MsgHeaders)

	// OnNotFound is invoked when a peer receives a notfound bitcoin
	// message.
	OnNotFound func(p *Peer, msg *wire.MsgNotFound)

	// OnGetData is invoked when a peer receives a getdata bitcoin message.
	OnGetData func(p *Peer, msg *wire.MsgGetData)

	// OnGetBlocks is invoked when a peer receives a getblocks bitcoin
	// message.
	OnGetBlocks func(p *Peer, msg *wire.MsgGetBlocks)

	// OnGetHeaders is invoked when a peer receives a getheaders bitcoin
	// message.
	OnGetHeaders func(p *Peer, msg *wire.MsgGetHeaders)

	// OnGetCFilters is invoked when a peer receives a getcfilters bitcoin
	// message.
	OnGetCFilters func(p *Peer, msg *wire.MsgGetCFilters)

	// OnGetCFHeaders is invoked when a peer receives a getcfheaders
	// bitcoin message.
	OnGetCFHeaders func(p *Peer, msg *wire.MsgGetCFHeaders)

	// OnGetCFCheckpt is invoked when a peer receives a getcfcheckpt
	// bitcoin message.
	OnGetCFCheckpt func(p *Peer, msg *wire.MsgGetCFCheckpt)

	// OnFeeFilter is invoked when a peer receives a feefilter bitcoin message.
	OnFeeFilter func(p *Peer, msg *wire.MsgFeeFilter)

	// OnFilterAdd is invoked when a peer receives a filteradd bitcoin message.
	OnFilterAdd func(p *Peer, msg *wire.MsgFilterAdd)

	// OnFilterClear is invoked when a peer receives a filterclear bitcoin
	// message.
	OnFilterClear func(p *Peer, msg *wire.MsgFilterClear)

	// OnFilterLoad is invoked when a peer receives a filterload bitcoin
	// message.
	OnFilterLoad func(p *Peer, msg *wire.MsgFilterLoad)

	// OnMerkleBlock  is invoked when a peer receives a merkleblock bitcoin
	// message.
	OnMerkleBlock func(p *Peer, msg *wire.MsgMerkleBlock)

	// OnVersion is invoked when a peer receives a version bitcoin message.
	// The caller may return a reject message in which case the message will
	// be sent to the peer and the peer will be disconnected.
	OnVersion func(p *Peer, msg *wire.MsgVersion) *wire.MsgReject

	// OnVerAck is invoked when a peer receives a verack bitcoin message.
	OnVerAck func(p *Peer, msg *wire.MsgVerAck)

	// OnReject is invoked when a peer receives a reject bitcoin message.
	OnReject func(p *Peer, msg *wire.MsgReject)

	// OnSendHeaders is invoked when a peer receives a sendheaders bitcoin
	// message.
	OnSendHeaders func(p *Peer, msg *wire.MsgSendHeaders)

	// OnRead is invoked when a peer receives a bitcoin message.  It
	// consists of the number of bytes read, the message, and whether or not
	// an error in the read occurred.  Typically, callers will opt to use
	// the callbacks for the specific message types, however this can be
	// useful for circumstances such as keeping track of server-wide byte
	// counts or working with custom message types for which the peer does
	// not directly provide a callback.
	OnRead func(p *Peer, bytesRead int, msg wire.Message, err error)

	// OnWrite is invoked when we write a bitcoin message to a peer.  It
	// consists of the number of bytes written, the message, and whether or
	// not an error in the write occurred.  This can be useful for
	// circumstances such as keeping track of server-wide byte counts.
	OnWrite func(p *Peer, bytesWritten int, msg wire.Message, err error)
}

// Config is the struct to hold configuration options useful to Peer.
type Config struct {
	// NewestBlock specifies a callback which provides the newest block
	// details to the peer as needed.  This can be nil in which case the
	// peer will report a block height of 0, however it is good practice for
	// peers to specify this so their currently best known is accurately
	// reported.
	NewestBlock HashFunc

	// HostToNetAddress returns the netaddress for the given host. This can be
	// nil in  which case the host will be parsed as an IP address.
	HostToNetAddress HostToNetAddrFunc

	// Proxy indicates a proxy is being used for connections.  The only
	// effect this has is to prevent leaking the tor proxy address, so it
	// only needs to specified if using a tor proxy.
	Proxy string

	// UserAgentName specifies the user agent name to advertise.  It is
	// highly recommended to specify this value.
	UserAgentName string

	// UserAgentVersion specifies the user agent version to advertise.  It
	// is highly recommended to specify this value and that it follows the
	// form "major.minor.revision" e.g. "2.6.41".
	UserAgentVersion string

	// UserAgentComments specify the user agent comments to advertise.  These
	// values must not contain the illegal characters specified in BIP 14:
	// '/', ':', '(', ')'.
	UserAgentComments []string

	// ChainParams identifies which chain parameters the peer is associated
	// with.  It is highly recommended to specify this field, however it can
	// be omitted in which case the test network will be used.
	ChainParams *chaincfg.Params

	// Services specifies which services to advertise as supported by the
	// local peer.  This field can be omitted in which case it will be 0
	// and therefore advertise no supported services.
	Services wire.ServiceFlag

	// ProtocolVersion specifies the maximum protocol version to use and
	// advertise.  This field can be omitted in which case
	// peer.MaxProtocolVersion will be used.
	ProtocolVersion uint32

	// DisableRelayTx specifies if the remote peer should be informed to
	// not send inv messages for transactions.
	DisableRelayTx bool

	// Listeners houses callback functions to be invoked on receiving peer
	// messages.
	Listeners MessageListeners

	// TrickleInterval is the duration of the ticker which trickles down the
	// inventory to a peer.
	TrickleInterval time.Duration
}

// minUint32 is a helper function to return the minimum of two uint32s.
// This avoids a math import and the need to cast to floats.
func minUint32(a, b uint32) uint32 {
	if a < b {
		return a
	}
	return b
}

// newNetAddress attempts to extract the IP address and port from the passed
// net.Addr interface and create a bitcoin NetAddress structure using that
// information.
func newNetAddress(addr net.Addr, services wire.ServiceFlag) (*wire.NetAddress, error) {
	// addr will be a net.TCPAddr when not using a proxy.
	if tcpAddr, ok := addr.(*net.TCPAddr); ok {
		ip := tcpAddr.IP
		port := uint16(tcpAddr.Port)
		na := wire.NewNetAddressIPPort(ip, port, services)
		return na, nil
	}

	// addr will be a socks.ProxiedAddr when using a proxy.
	if proxiedAddr, ok := addr.(*socks.ProxiedAddr); ok {
		ip := net.ParseIP(proxiedAddr.Host)
		if ip == nil {
			ip = net.ParseIP("0.0.0.0")
		}
		port := uint16(proxiedAddr.Port)
		na := wire.NewNetAddressIPPort(ip, port, services)
		return na, nil
	}

	// For the most part, addr should be one of the two above cases, but
	// to be safe, fall back to trying to parse the information from the
	// address string as a last resort.
	host, portStr, err := net.SplitHostPort(addr.String())
	if err != nil {
		return nil, err
	}
	ip := net.ParseIP(host)
	port, err := strconv.ParseUint(portStr, 10, 16)
	if err != nil {
		return nil, err
	}
	na := wire.NewNetAddressIPPort(ip, uint16(port), services)
	return na, nil
}

// outMsg is used to house a message to be sent along with a channel to signal
// when the message has been sent (or won't be sent due to things such as
// shutdown)
type outMsg struct {
	msg      wire.Message
	doneChan chan<- struct{}
	encoding wire.MessageEncoding
}

// HandshakeResult holds the version and verack messages from the remote peer,
// as well as a boolean indicator of successful completion of a version negotiation.
type HandshakeResult struct {
	RemoteVersionMsg      *wire.MsgVersion
	RemoteVerAckMsg       *wire.MsgVerAck
	SuccessfullyCompleted bool
}

// StatsSnap is a snapshot of peer stats at a point in time.
type StatsSnap struct {
	ID             int32
	Addr           string
	Services       wire.ServiceFlag
	LastSend       time.Time
	LastRecv       time.Time
	BytesSent      uint64
	BytesRecv      uint64
	ConnTime       time.Time
	TimeOffset     int64
	Version        uint32
	UserAgent      string
	Inbound        bool
	StartingHeight int32
	LastBlock      int32
	LastPingNonce  uint64
	LastPingTime   time.Time
	LastPingMicros int64
}

// HashFunc is a function which returns a block hash, height and error
// It is used as a callback to get newest block details.
type HashFunc func() (hash *chainhash.Hash, height int32, err error)

// AddrFunc is a func which takes an address and returns a related address.
type AddrFunc func(remoteAddr *wire.NetAddress) *wire.NetAddress

// HostToNetAddrFunc is a func which takes a host, port, services and returns
// the netaddress.
type HostToNetAddrFunc func(host string, port uint16,
	services wire.ServiceFlag) (*wire.NetAddress, error)

// NOTE: The overall data flow of a peer is split into 3 goroutines.  Inbound
// messages are read via the inHandler goroutine and generally dispatched to
// their own handler.  For inbound data-related messages such as blocks,
// transactions, and inventory, the data is handled by the corresponding
// message handlers.  The data flow for outbound messages is split into 2
// goroutines, queueHandler and outHandler.  The first, queueHandler, is used
// as a way for external entities to queue messages, by way of the QueueMessage
// function, quickly regardless of whether the peer is currently sending or not.
// It acts as the traffic cop between the external world and the actual
// goroutine which writes to the network socket.

// Peer provides a basic concurrent safe bitcoin peer for handling bitcoin
// communications via the peer-to-peer protocol.  It provides full duplex
// reading and writing, automatic handling of the initial handshake process,
// querying of usage statistics and other information about the remote peer such
// as its address, user agent, and protocol version, output message queuing,
// inventory trickling, and the ability to dynamically register and unregister
// callbacks for handling bitcoin protocol messages.
//
// Outbound messages are typically queued via QueueMessage or QueueInventory.
// QueueMessage is intended for all messages, including responses to data such
// as blocks and transactions.  QueueInventory, on the other hand, is only
// intended for relaying inventory as it employs a trickling mechanism to batch
// the inventory together.  However, some helper functions for pushing messages
// of specific types that typically require common special handling are
// provided as a convenience.
type Peer struct {
	// The following variables must only be used atomically.
	bytesReceived uint64
	bytesSent     uint64
	lastRecv      int64
	lastSend      int64
	connected     int32
	disconnect    int32

	// Connection information
	conn                       net.Conn
	stallHandlerImplementation StallHandler

	// These fields are set at creation time and never modified, so they are
	// safe to read from concurrently without a mutex.
	addr    string
	cfg     Config
	inbound bool

	flagsMtx             sync.Mutex // protects the peer flags below
	na                   *wire.NetAddress
	id                   int32
	userAgent            string
	services             wire.ServiceFlag
	versionKnown         bool
	advertisedProtoVer   uint32 // protocol version advertised by remote
	protocolVersion      uint32 // negotiated protocol version
	sendHeadersPreferred bool   // peer sent a sendheaders message
	verAckReceived       bool
	witnessEnabled       bool

	wireEncoding wire.MessageEncoding

	knownInventory     lru.Cache
	prevGetBlocksMtx   sync.Mutex
	prevGetBlocksBegin *chainhash.Hash
	prevGetBlocksStop  *chainhash.Hash
	prevGetHdrsMtx     sync.Mutex
	prevGetHdrsBegin   *chainhash.Hash
	prevGetHdrsStop    *chainhash.Hash

	// These fields keep track of statistics for the peer and are protected
	// by the statsMtx mutex.
	statsMtx           sync.RWMutex
	timeOffset         int64
	timeConnected      time.Time
	startingHeight     int32
	lastBlock          int32
	lastAnnouncedBlock *chainhash.Hash
	lastPingNonce      uint64    // Set to nonce if we have a pending ping.
	lastPingTime       time.Time // Time we sent last ping.
	lastPingMicros     int64     // Time for last ping to return.

	outputQueue   chan outMsg
	sendQueue     chan outMsg
	sendDoneQueue chan struct{}
	outputInvChan chan *wire.InvVect
	inQuit        chan struct{}
	queueQuit     chan struct{}
	outQuit       chan struct{}
	quit          chan struct{}
	started       chan struct{} // Once the handshake is finished whether failed or completed, close this channel.

	// Local clock
	LocalClock clockwork.Clock
}

// String returns the peer's address and directionality as a human-readable
// string.
//
// This function is safe for concurrent access.
func (p *Peer) String() string {
	return fmt.Sprintf("%s (%s)", p.addr, directionString(p.inbound))
}

// UpdateLastBlockHeight updates the last known block for the peer.
//
// This function is safe for concurrent access.
func (p *Peer) UpdateLastBlockHeight(newHeight int32) {
	p.statsMtx.Lock()
	if newHeight <= p.lastBlock {
		p.statsMtx.Unlock()
		return
	}
	log.Tracef("Updating last block height of peer %v from %v to %v",
		p.addr, p.lastBlock, newHeight)
	p.lastBlock = newHeight
	p.statsMtx.Unlock()
}

// UpdateLastAnnouncedBlock updates meta-data about the last block hash this
// peer is known to have announced.
//
// This function is safe for concurrent access.
func (p *Peer) UpdateLastAnnouncedBlock(blkHash *chainhash.Hash) {
	log.Tracef("Updating last blk for peer %v, %v", p.addr, blkHash)

	p.statsMtx.Lock()
	p.lastAnnouncedBlock = blkHash
	p.statsMtx.Unlock()
}

// AddKnownInventory adds the passed inventory to the cache of known inventory
// for the peer.
//
// This function is safe for concurrent access.
func (p *Peer) AddKnownInventory(invVect *wire.InvVect) {
	p.knownInventory.Add(invVect)
}

// StatsSnapshot returns a snapshot of the current peer flags and statistics.
//
// This function is safe for concurrent access.
func (p *Peer) StatsSnapshot() *StatsSnap {
	p.statsMtx.RLock()

	p.flagsMtx.Lock()
	id := p.id
	addr := p.addr
	userAgent := p.userAgent
	services := p.services
	protocolVersion := p.advertisedProtoVer
	p.flagsMtx.Unlock()

	// Get a copy of all relevant flags and stats.
	statsSnap := &StatsSnap{
		ID:             id,
		Addr:           addr,
		UserAgent:      userAgent,
		Services:       services,
		LastSend:       p.LastSend(),
		LastRecv:       p.LastRecv(),
		BytesSent:      p.BytesSent(),
		BytesRecv:      p.BytesReceived(),
		ConnTime:       p.timeConnected,
		TimeOffset:     p.timeOffset,
		Version:        protocolVersion,
		Inbound:        p.inbound,
		StartingHeight: p.startingHeight,
		LastBlock:      p.lastBlock,
		LastPingNonce:  p.lastPingNonce,
		LastPingMicros: p.lastPingMicros,
		LastPingTime:   p.lastPingTime,
	}

	p.statsMtx.RUnlock()
	return statsSnap
}

// ID returns the peer id.
//
// This function is safe for concurrent access.
func (p *Peer) ID() int32 {
	p.flagsMtx.Lock()
	id := p.id
	p.flagsMtx.Unlock()

	return id
}

// NA returns the peer network address.
//
// This function is safe for concurrent access.
func (p *Peer) NA() *wire.NetAddress {
	p.flagsMtx.Lock()
	na := p.na
	p.flagsMtx.Unlock()

	return na
}

// Addr returns the peer address.
//
// This function is safe for concurrent access.
func (p *Peer) Addr() string {
	// The address doesn't change after initialization, therefore it is not
	// protected by a mutex.
	return p.addr
}

// Inbound returns whether the peer is inbound.
//
// This function is safe for concurrent access.
func (p *Peer) Inbound() bool {
	return p.inbound
}

// Services returns the services flag of the remote peer.
//
// This function is safe for concurrent access.
func (p *Peer) Services() wire.ServiceFlag {
	p.flagsMtx.Lock()
	services := p.services
	p.flagsMtx.Unlock()

	return services
}

// UserAgent returns the user agent of the remote peer.
//
// This function is safe for concurrent access.
func (p *Peer) UserAgent() string {
	p.flagsMtx.Lock()
	userAgent := p.userAgent
	p.flagsMtx.Unlock()

	return userAgent
}

// LastAnnouncedBlock returns the last announced block of the remote peer.
//
// This function is safe for concurrent access.
func (p *Peer) LastAnnouncedBlock() *chainhash.Hash {
	p.statsMtx.RLock()
	lastAnnouncedBlock := p.lastAnnouncedBlock
	p.statsMtx.RUnlock()

	return lastAnnouncedBlock
}

// LastPingNonce returns the last ping nonce of the remote peer.
//
// This function is safe for concurrent access.
func (p *Peer) LastPingNonce() uint64 {
	p.statsMtx.RLock()
	lastPingNonce := p.lastPingNonce
	p.statsMtx.RUnlock()

	return lastPingNonce
}

// LastPingTime returns the last ping time of the remote peer.
//
// This function is safe for concurrent access.
func (p *Peer) LastPingTime() time.Time {
	p.statsMtx.RLock()
	lastPingTime := p.lastPingTime
	p.statsMtx.RUnlock()

	return lastPingTime
}

// LastPingMicros returns the last ping micros of the remote peer.
//
// This function is safe for concurrent access.
func (p *Peer) LastPingMicros() int64 {
	p.statsMtx.RLock()
	lastPingMicros := p.lastPingMicros
	p.statsMtx.RUnlock()

	return lastPingMicros
}

// VersionKnown returns the whether or not the version of a peer is known
// locally.
//
// This function is safe for concurrent access.
func (p *Peer) VersionKnown() bool {
	p.flagsMtx.Lock()
	versionKnown := p.versionKnown
	p.flagsMtx.Unlock()

	return versionKnown
}

// VerAckReceived returns whether or not a verack message was received by the
// peer.
//
// This function is safe for concurrent access.
func (p *Peer) VerAckReceived() bool {
	p.flagsMtx.Lock()
	verAckReceived := p.verAckReceived
	p.flagsMtx.Unlock()

	return verAckReceived
}

// ProtocolVersion returns the negotiated peer protocol version.
//
// This function is safe for concurrent access.
func (p *Peer) ProtocolVersion() uint32 {
	p.flagsMtx.Lock()
	protocolVersion := p.protocolVersion
	p.flagsMtx.Unlock()

	return protocolVersion
}

// LastBlock returns the last block of the peer.
//
// This function is safe for concurrent access.
func (p *Peer) LastBlock() int32 {
	p.statsMtx.RLock()
	lastBlock := p.lastBlock
	p.statsMtx.RUnlock()

	return lastBlock
}

// LastSend returns the last send time of the peer.
//
// This function is safe for concurrent access.
func (p *Peer) LastSend() time.Time {
	return time.Unix(atomic.LoadInt64(&p.lastSend), 0)
}

// LastRecv returns the last recv time of the peer.
//
// This function is safe for concurrent access.
func (p *Peer) LastRecv() time.Time {
	return time.Unix(atomic.LoadInt64(&p.lastRecv), 0)
}

// LocalAddr returns the local address of the connection.
//
// This function is safe fo concurrent access.
func (p *Peer) LocalAddr() net.Addr {
	var localAddr net.Addr
	if atomic.LoadInt32(&p.connected) != 0 {
		localAddr = p.conn.LocalAddr()
	}
	return localAddr
}

// BytesSent returns the total number of bytes sent by the peer.
//
// This function is safe for concurrent access.
func (p *Peer) BytesSent() uint64 {
	return atomic.LoadUint64(&p.bytesSent)
}

// BytesReceived returns the total number of bytes received by the peer.
//
// This function is safe for concurrent access.
func (p *Peer) BytesReceived() uint64 {
	return atomic.LoadUint64(&p.bytesReceived)
}

// TimeConnected returns the time at which the peer connected.
//
// This function is safe for concurrent access.
func (p *Peer) TimeConnected() time.Time {
	p.statsMtx.RLock()
	timeConnected := p.timeConnected
	p.statsMtx.RUnlock()

	return timeConnected
}

// TimeOffset returns the number of seconds the local time was offset from the
// time the peer reported during the initial negotiation phase.  Negative values
// indicate the remote peer's time is before the local time.
//
// This function is safe for concurrent access.
func (p *Peer) TimeOffset() int64 {
	p.statsMtx.RLock()
	timeOffset := p.timeOffset
	p.statsMtx.RUnlock()

	return timeOffset
}

// StartingHeight returns the last known height the peer reported during the
// initial negotiation phase.
//
// This function is safe for concurrent access.
func (p *Peer) StartingHeight() int32 {
	p.statsMtx.RLock()
	startingHeight := p.startingHeight
	p.statsMtx.RUnlock()

	return startingHeight
}

// WantsHeaders returns if the peer wants header messages instead of
// inventory vectors for blocks.
//
// This function is safe for concurrent access.
func (p *Peer) WantsHeaders() bool {
	p.flagsMtx.Lock()
	sendHeadersPreferred := p.sendHeadersPreferred
	p.flagsMtx.Unlock()

	return sendHeadersPreferred
}

// IsWitnessEnabled returns true if the peer has signalled that it supports
// segregated witness.
//
// This function is safe for concurrent access.
func (p *Peer) IsWitnessEnabled() bool {
	p.flagsMtx.Lock()
	witnessEnabled := p.witnessEnabled
	p.flagsMtx.Unlock()

	return witnessEnabled
}

// PushAddrMsg sends an addr message to the connected peer using the provided
// addresses.  This function is useful over manually sending the message via
// QueueMessage since it automatically limits the addresses to the maximum
// number allowed by the message and randomizes the chosen addresses when there
// are too many.  It returns the addresses that were actually sent and no
// message will be sent if there are no entries in the provided addresses slice.
//
// This function is safe for concurrent access.
func (p *Peer) PushAddrMsg(addresses []*wire.NetAddress) ([]*wire.NetAddress, error) {
	addressCount := len(addresses)

	// Nothing to send.
	if addressCount == 0 {
		return nil, nil
	}

	msg := wire.NewMsgAddr()
	msg.AddrList = make([]*wire.NetAddress, addressCount)
	copy(msg.AddrList, addresses)

	// Randomize the addresses sent if there are more than the maximum allowed.
	if addressCount > wire.MaxAddrPerMsg {
		// Shuffle the address list.
		for i := 0; i < wire.MaxAddrPerMsg; i++ {
			j := i + rand.Intn(addressCount-i)
			msg.AddrList[i], msg.AddrList[j] = msg.AddrList[j], msg.AddrList[i]
		}

		// Truncate it to the maximum size.
		msg.AddrList = msg.AddrList[:wire.MaxAddrPerMsg]
	}

	p.QueueMessage(msg, nil)
	return msg.AddrList, nil
}

// PushGetBlocksMsg sends a getblocks message for the provided block locator
// and stop hash.  It will ignore back-to-back duplicate requests.
//
// This function is safe for concurrent access.
func (p *Peer) PushGetBlocksMsg(locator blockchain.BlockLocator, stopHash *chainhash.Hash) error {
	// Extract the begin hash from the block locator, if one was specified,
	// to use for filtering duplicate getblocks requests.
	var beginHash *chainhash.Hash
	if len(locator) > 0 {
		beginHash = locator[0]
	}

	// Filter duplicate getblocks requests.
	p.prevGetBlocksMtx.Lock()
	isDuplicate := p.prevGetBlocksStop != nil && p.prevGetBlocksBegin != nil &&
		beginHash != nil && stopHash.IsEqual(p.prevGetBlocksStop) &&
		beginHash.IsEqual(p.prevGetBlocksBegin)
	p.prevGetBlocksMtx.Unlock()

	if isDuplicate {
		log.Tracef("Filtering duplicate [getblocks] with begin "+
			"hash %v, stop hash %v", beginHash, stopHash)
		return nil
	}

	// Construct the getblocks request and queue it to be sent.
	msg := wire.NewMsgGetBlocks(stopHash)
	for _, hash := range locator {
		err := msg.AddBlockLocatorHash(hash)
		if err != nil {
			return err
		}
	}
	p.QueueMessage(msg, nil)

	// Update the previous getblocks request information for filtering
	// duplicates.
	p.prevGetBlocksMtx.Lock()
	p.prevGetBlocksBegin = beginHash
	p.prevGetBlocksStop = stopHash
	p.prevGetBlocksMtx.Unlock()
	return nil
}

// PushGetHeadersMsg sends a getblocks message for the provided block locator
// and stop hash.  It will ignore back-to-back duplicate requests.
//
// This function is safe for concurrent access.
func (p *Peer) PushGetHeadersMsg(locator blockchain.BlockLocator, stopHash *chainhash.Hash) error {
	log.Debugf("Called PushGetHeadersMsg()[getheaders] with stopHash %v for Peer %s",
		stopHash, p)

	// Extract the begin hash from the block locator, if one was specified,
	// to use for filtering duplicate getheaders requests.
	var beginHash *chainhash.Hash
	if len(locator) > 0 {
		beginHash = locator[0]
	}

	// Filter duplicate getheaders requests.
	p.prevGetHdrsMtx.Lock()
	isDuplicate := p.prevGetHdrsStop != nil && p.prevGetHdrsBegin != nil &&
		beginHash != nil && stopHash.IsEqual(p.prevGetHdrsStop) &&
		beginHash.IsEqual(p.prevGetHdrsBegin)
	p.prevGetHdrsMtx.Unlock()

	if isDuplicate {
		log.Tracef("Filtering duplicate [getheaders] with begin hash %v",
			beginHash)
		log.Debugf("Filtering duplicate [getheaders] with begin hash %v for peer %s",
			beginHash, p)
		return nil
	}

	// Construct the getheaders request and queue it to be sent.
	msg := wire.NewMsgGetHeaders()
	msg.HashStop = *stopHash
	for _, hash := range locator {
		err := msg.AddBlockLocatorHash(hash)
		if err != nil {
			return err
		}
	}
	p.QueueMessage(msg, nil)

	// Update the previous getheaders request information for filtering
	// duplicates.
	p.prevGetHdrsMtx.Lock()
	p.prevGetHdrsBegin = beginHash
	p.prevGetHdrsStop = stopHash
	p.prevGetHdrsMtx.Unlock()

	log.Debugf("Finished PushGetHeadersMsg()[getheaders] with begin hash %v for Peer %s",
		beginHash, p)

	return nil
}

// PushRejectMsg sends a reject message for the provided command, reject code,
// reject reason, and hash.  The hash will only be used when the command is a tx
// or block and should be nil in other cases.  The wait parameter will cause the
// function to block until the reject message has actually been sent.
//
// This function is safe for concurrent access.
func (p *Peer) PushRejectMsg(command string, code wire.RejectCode, reason string, hash *chainhash.Hash, wait bool) {
	// Don't bother sending the reject message if the protocol version
	// is too low.
	if p.VersionKnown() && p.ProtocolVersion() < wire.RejectVersion {
		return
	}

	msg := wire.NewMsgReject(command, code, reason)
	if command == wire.CmdTx || command == wire.CmdBlock {
		if hash == nil {
			log.Warnf("Sending a reject message for command "+
				"type %v which should have specified a hash "+
				"but does not", command)
			hash = &zeroHash
		}
		msg.Hash = *hash
	}

	// Send the message without waiting if the caller has not requested it.
	if !wait {
		p.QueueMessage(msg, nil)
		return
	}

	// Send the message and block until it has been sent before returning.
	doneChan := make(chan struct{}, 1)
	p.QueueMessage(msg, doneChan)
	<-doneChan
}

// handlePingMsg is invoked when a peer receives a ping bitcoin message.  For
// recent clients (protocol version > BIP0031Version), it replies with a pong
// message.  For older clients, it does nothing and anything other than failure
// is considered a successful ping.
func (p *Peer) handlePingMsg(msg *wire.MsgPing) {
	// Only reply with pong if the message is from a new enough client.
	if p.ProtocolVersion() > wire.BIP0031Version {
		// Include nonce from ping so pong can be identified.
		p.QueueMessage(wire.NewMsgPong(msg.Nonce), nil)
	}
}

// handlePongMsg is invoked when a peer receives a pong bitcoin message.  It
// updates the ping statistics as required for recent clients (protocol
// version > BIP0031Version).  There is no effect for older clients or when a
// ping was not previously sent.
func (p *Peer) handlePongMsg(msg *wire.MsgPong) {
	// Arguably we could use a buffered channel here sending data
	// in a fifo manner whenever we send a ping, or a list keeping track of
	// the times of each ping. For now we just make a best effort and
	// only record stats if it was for the last ping sent. Any preceding
	// and overlapping pings will be ignored. It is unlikely to occur
	// without large usage of the ping rpc call since we ping infrequently
	// enough that if they overlap we would have timed out the peer.
	if p.ProtocolVersion() > wire.BIP0031Version {
		p.statsMtx.Lock()
		if p.lastPingNonce != 0 && msg.Nonce == p.lastPingNonce {
			p.lastPingMicros = time.Since(p.lastPingTime).Nanoseconds()
			p.lastPingMicros /= 1000 // convert to usec.
			p.lastPingNonce = 0
		}
		p.statsMtx.Unlock()
	}
}

// readMessage reads the next bitcoin message from the peer with logging.
func (p *Peer) readMessage(encoding wire.MessageEncoding) (wire.Message, []byte, error) {
	n, msg, buf, err := wire.ReadMessageWithEncodingN(p.conn,
		p.ProtocolVersion(), p.cfg.ChainParams.Net, encoding)
	atomic.AddUint64(&p.bytesReceived, uint64(n))
	if p.cfg.Listeners.OnRead != nil {
		p.cfg.Listeners.OnRead(p, n, msg, err)
	}
	if err != nil {
		return nil, nil, err
	}

	// Use closures to log expensive operations so they are only run when
	// the logging level requires it.
	log.Debugf("%v", newLogClosure(func() string {
		// Debug summary of message.
		summary := messageSummary(msg)
		if len(summary) > 0 {
			summary = " (" + summary + ")"
		}
		return fmt.Sprintf("Received %v%s from %s",
			msg.Command(), summary, p)
	}))
	log.Tracef("%v", newLogClosure(func() string {
		return spew.Sdump(msg)
	}))
	log.Tracef("%v", newLogClosure(func() string {
		return spew.Sdump(buf)
	}))

	return msg, buf, nil
}

// writeMessage sends a bitcoin message to the peer with logging.
func (p *Peer) writeMessage(msg wire.Message, enc wire.MessageEncoding) error {
	// Don't do anything if we're disconnecting.
	if atomic.LoadInt32(&p.disconnect) != 0 {
		return nil
	}

	if msg.Command() == "getheaders" {
		log.Debugf("writeMessage() handling %s message to Peer %s",
			msg.Command(), p)
	}

	// Use closures to log expensive operations so they are only run when
	// the logging level requires it.
	log.Debugf("%v", newLogClosure(func() string {
		// Debug summary of message.
		summary := messageSummary(msg)
		if len(summary) > 0 {
			summary = " (" + summary + ")"
		}
		return fmt.Sprintf("Sending %v%s to %s", msg.Command(),
			summary, p)
	}))
	log.Tracef("%v", newLogClosure(func() string {
		return spew.Sdump(msg)
	}))
	log.Tracef("%v", newLogClosure(func() string {
		var buf bytes.Buffer
		_, err := wire.WriteMessageWithEncodingN(&buf, msg, p.ProtocolVersion(),
			p.cfg.ChainParams.Net, enc)
		if err != nil {
			return err.Error()
		}
		return spew.Sdump(buf.Bytes())
	}))

	// Write the message to the peer.
	n, err := wire.WriteMessageWithEncodingN(p.conn, msg,
		p.ProtocolVersion(), p.cfg.ChainParams.Net, enc)
	atomic.AddUint64(&p.bytesSent, uint64(n))
	if p.cfg.Listeners.OnWrite != nil {
		p.cfg.Listeners.OnWrite(p, n, msg, err)
	}
	return err
}

// isAllowedReadError returns whether or not the passed error is allowed without
// disconnecting the peer.  In particular, regression tests need to be allowed
// to send malformed messages without the peer being disconnected.
func (p *Peer) isAllowedReadError(err error) bool {
	// Only allow read errors in regression test mode.
	if p.cfg.ChainParams.Net != wire.TestNet {
		return false
	}

	// Don't allow the error if it's not specifically a malformed message error.
	if _, ok := err.(*wire.MessageError); !ok {
		return false
	}

	// Don't allow the error if it's not coming from localhost or the
	// hostname can't be determined for some reason.
	host, _, err := net.SplitHostPort(p.addr)
	if err != nil {
		return false
	}

	if host != "127.0.0.1" && host != "localhost" {
		return false
	}

	// Allowed if all checks passed.
	return true
}

// shouldHandleReadError returns whether or not the passed error, which is
// expected to have come from reading from the remote peer in the inHandler,
// should be logged and responded to with a reject message.
func (p *Peer) shouldHandleReadError(err error) bool {
	// No logging or reject message when the peer is being forcibly
	// disconnected.
	if atomic.LoadInt32(&p.disconnect) != 0 {
		return false
	}

	// No logging or reject message when the remote peer has been
	// disconnected.
	if err == io.EOF {
		return false
	}
	if opErr, ok := err.(*net.OpError); ok && !opErr.Temporary() {
		return false
	}

	return true
}

// removeHashesFromUnderlyingArray removes one or more hashes from the array underlying
// the subjectSlice and returns a new slice and the number of hashes removed.
func (p *Peer) removeHashesFromUnderlyingArray(subjectSlice []chainhash.Hash, hashesToRemove ...chainhash.Hash) ([]chainhash.Hash, int) {

	var modifiedSlice []chainhash.Hash
	var countOfHashesRemoved int = 0

	// modifiedSlice is a temporary slice to hold an updated subjectSlice.
	// Caution is advised in updating this logic, as the modified slice shares the same underlying array as the slice it is
	// updating, by way of passing through the original slice item-by-item and only appending to the modified slice items that
	// should remain in the updated slice.
	modifiedSlice = subjectSlice[:0]

subjectSliceIteration:
	for _, hash := range subjectSlice {
		for _, hashToRemove := range hashesToRemove {
			if hash.IsEqual(&hashToRemove) {
				countOfHashesRemoved = countOfHashesRemoved + 1
				continue subjectSliceIteration
			}
		}
		modifiedSlice = append(modifiedSlice, hash)
	}

	return modifiedSlice, countOfHashesRemoved
}

// inHandler handles all incoming messages for the peer.  It must be run as a
// goroutine.
func (p *Peer) inHandler() {
	// The timer is stopped when a new message is received and reset after it
	// is processed.
	idleTimer := time.AfterFunc(idleTimeout, func() {
		log.Warnf("Peer %s no answer for %s -- disconnecting", p, idleTimeout)
		p.Disconnect()
	})

out:
	for atomic.LoadInt32(&p.disconnect) == 0 {
		// Read a message and stop the idle timer as soon as the read
		// is done.  The timer is reset below for the next iteration if
		// needed.
		rmsg, buf, err := p.readMessage(p.wireEncoding)
		idleTimer.Stop()
		if err != nil {
			// In order to allow regression tests with malformed messages, don't
			// disconnect the peer when we're in regression test mode and the
			// error is one of the allowed errors.
			if p.isAllowedReadError(err) {
				log.Errorf("Allowed test error from %s: %v", p, err)
				idleTimer.Reset(idleTimeout)
				continue
			}

			// Only log the error and send reject message if the
			// local peer is not forcibly disconnecting and the
			// remote peer has not disconnected.
			if p.shouldHandleReadError(err) {
				errMsg := fmt.Sprintf("Can't read message from %s: %v", p, err)
				if err != io.ErrUnexpectedEOF {
					log.Errorf(errMsg)
				}

				// Push a reject message for the malformed message and wait for
				// the message to be sent before disconnecting.
				//
				// NOTE: Ideally this would include the command in the header if
				// at least that much of the message was valid, but that is not
				// currently exposed by wire, so just used malformed for the
				// command.
				p.PushRejectMsg("malformed", wire.RejectMalformed, errMsg, nil,
					true)
			}
			break out
		}
		atomic.StoreInt64(&p.lastRecv, time.Now().Unix())
		p.stallHandlerImplementation.ProcessStallControlMessage(&stallControlMsg{sccReceiveMessage, rmsg})

		// Handle each supported message type.
		p.stallHandlerImplementation.ProcessStallControlMessage(&stallControlMsg{sccHandlerStart, rmsg})
		switch msg := rmsg.(type) {
		case *wire.MsgVersion:
			// Limit to one version message per peer.
			p.PushRejectMsg(msg.Command(), wire.RejectDuplicate,
				"duplicate version message", nil, true)
			break out

		case *wire.MsgVerAck:
			// Limit to one verack message per peer.
			p.PushRejectMsg(
				msg.Command(), wire.RejectDuplicate,
				"duplicate verack message", nil, true,
			)
			break out

		case *wire.MsgGetAddr:
			if p.cfg.Listeners.OnGetAddr != nil {
				p.cfg.Listeners.OnGetAddr(p, msg)
			}

		case *wire.MsgAddr:
			if p.cfg.Listeners.OnAddr != nil {
				p.cfg.Listeners.OnAddr(p, msg)
			}

		case *wire.MsgPing:
			p.handlePingMsg(msg)
			if p.cfg.Listeners.OnPing != nil {
				p.cfg.Listeners.OnPing(p, msg)
			}

		case *wire.MsgPong:
			p.handlePongMsg(msg)
			if p.cfg.Listeners.OnPong != nil {
				p.cfg.Listeners.OnPong(p, msg)
			}

		case *wire.MsgAlert:
			if p.cfg.Listeners.OnAlert != nil {
				p.cfg.Listeners.OnAlert(p, msg)
			}

		case *wire.MsgMemPool:
			if p.cfg.Listeners.OnMemPool != nil {
				p.cfg.Listeners.OnMemPool(p, msg)
			}

		case *wire.MsgTx:
			if p.cfg.Listeners.OnTx != nil {
				p.cfg.Listeners.OnTx(p, msg)
			}

		case *wire.MsgBlock:
			if p.cfg.Listeners.OnBlock != nil {
				p.cfg.Listeners.OnBlock(p, msg, buf)
			}

		case *wire.MsgInv:
			if p.cfg.Listeners.OnInv != nil {
				p.cfg.Listeners.OnInv(p, msg)
			}

		case *wire.MsgHeaders:
			if p.cfg.Listeners.OnHeaders != nil {
				p.cfg.Listeners.OnHeaders(p, msg)
			}

		case *wire.MsgNotFound:
			if p.cfg.Listeners.OnNotFound != nil {
				p.cfg.Listeners.OnNotFound(p, msg)
			}

		case *wire.MsgGetData:
			if p.cfg.Listeners.OnGetData != nil {
				p.cfg.Listeners.OnGetData(p, msg)
			}

		case *wire.MsgGetBlocks:
			if p.cfg.Listeners.OnGetBlocks != nil {
				p.cfg.Listeners.OnGetBlocks(p, msg)
			}

		case *wire.MsgGetHeaders:
			if p.cfg.Listeners.OnGetHeaders != nil {
				p.cfg.Listeners.OnGetHeaders(p, msg)
			}

		case *wire.MsgGetCFilters:
			if p.cfg.Listeners.OnGetCFilters != nil {
				p.cfg.Listeners.OnGetCFilters(p, msg)
			}

		case *wire.MsgGetCFHeaders:
			if p.cfg.Listeners.OnGetCFHeaders != nil {
				p.cfg.Listeners.OnGetCFHeaders(p, msg)
			}

		case *wire.MsgGetCFCheckpt:
			if p.cfg.Listeners.OnGetCFCheckpt != nil {
				p.cfg.Listeners.OnGetCFCheckpt(p, msg)
			}

		case *wire.MsgCFilter:
			if p.cfg.Listeners.OnCFilter != nil {
				p.cfg.Listeners.OnCFilter(p, msg)
			}

		case *wire.MsgCFHeaders:
			if p.cfg.Listeners.OnCFHeaders != nil {
				p.cfg.Listeners.OnCFHeaders(p, msg)
			}

		case *wire.MsgFeeFilter:
			if p.cfg.Listeners.OnFeeFilter != nil {
				p.cfg.Listeners.OnFeeFilter(p, msg)
			}

		case *wire.MsgFilterAdd:
			if p.cfg.Listeners.OnFilterAdd != nil {
				p.cfg.Listeners.OnFilterAdd(p, msg)
			}

		case *wire.MsgFilterClear:
			if p.cfg.Listeners.OnFilterClear != nil {
				p.cfg.Listeners.OnFilterClear(p, msg)
			}

		case *wire.MsgFilterLoad:
			if p.cfg.Listeners.OnFilterLoad != nil {
				p.cfg.Listeners.OnFilterLoad(p, msg)
			}

		case *wire.MsgMerkleBlock:
			if p.cfg.Listeners.OnMerkleBlock != nil {
				p.cfg.Listeners.OnMerkleBlock(p, msg)
			}

		case *wire.MsgReject:
			if p.cfg.Listeners.OnReject != nil {
				p.cfg.Listeners.OnReject(p, msg)
			}

		case *wire.MsgSendHeaders:
			p.flagsMtx.Lock()
			p.sendHeadersPreferred = true
			p.flagsMtx.Unlock()

			if p.cfg.Listeners.OnSendHeaders != nil {
				p.cfg.Listeners.OnSendHeaders(p, msg)
			}

		default:
			log.Debugf("Received unhandled message of type %v "+
				"from %v", rmsg.Command(), p)
		}
		p.stallHandlerImplementation.ProcessStallControlMessage(&stallControlMsg{sccHandlerDone, rmsg})

		// A message was received so reset the idle timer.
		idleTimer.Reset(idleTimeout)
	}

	// Ensure the idle timer is stopped to avoid leaking the resource.
	idleTimer.Stop()

	// Ensure connection is closed.
	p.Disconnect()

	close(p.inQuit)
	log.Tracef("Peer input handler done for %s", p)
}

// queueHandler handles the queuing of outgoing data for the peer. This runs as
// a muxer for various sources of input so we can ensure that server and peer
// handlers will not block on us sending a message.  That data is then passed on
// to outHandler to be actually written.
func (p *Peer) queueHandler() {
	pendingMsgs := list.New()
	invSendQueue := list.New()
	trickleTicker := time.NewTicker(p.cfg.TrickleInterval)
	defer trickleTicker.Stop()

	// We keep the waiting flag so that we know if we have a message queued
	// to the outHandler or not.  We could use the presence of a head of
	// the list for this but then we have rather racy concerns about whether
	// it has gotten it at cleanup time - and thus who sends on the
	// message's done channel.  To avoid such confusion we keep a different
	// flag and pendingMsgs only contains messages that we have not yet
	// passed to outHandler.
	waiting := false

	// To avoid duplication below.
	queuePacket := func(msg outMsg, list *list.List, waiting bool) bool {
		log.Debugf("queueHandler() adding %s message to sendQueue for Peer %s",
			msg.msg.Command(), p)
		if !waiting {
			p.sendQueue <- msg
		} else {
			log.Debugf("queueHandler() adding %s message to list instead of sendQueue for Peer %s",
				msg.msg.Command(), p)
			list.PushBack(msg)
		}
		// we are always waiting now.
		return true
	}
out:
	for {
		select {
		case msg := <-p.outputQueue:
			waiting = queuePacket(msg, pendingMsgs, waiting)

		// This channel is notified when a message has been sent across
		// the network socket.
		case <-p.sendDoneQueue:
			// No longer waiting if there are no more messages
			// in the pending messages queue.
			next := pendingMsgs.Front()
			if next == nil {
				waiting = false
				continue
			}

			// Notify the outHandler about the next item to
			// asynchronously send.
			val := pendingMsgs.Remove(next)
			p.sendQueue <- val.(outMsg)

		case iv := <-p.outputInvChan:
			// No handshake?  They'll find out soon enough.
			if p.VersionKnown() {
				// If this is a new block, then we'll blast it
				// out immediately, sipping the inv trickle
				// queue.
				if iv.Type == wire.InvTypeBlock ||
					iv.Type == wire.InvTypeWitnessBlock {

					invMsg := wire.NewMsgInvSizeHint(1)
					invMsg.AddInvVect(iv)
					waiting = queuePacket(outMsg{msg: invMsg},
						pendingMsgs, waiting)
				} else {
					invSendQueue.PushBack(iv)
				}
			}

		case <-trickleTicker.C:
			// Don't send anything if we're disconnecting or there
			// is no queued inventory.
			// version is known if send queue has any entries.
			if atomic.LoadInt32(&p.disconnect) != 0 ||
				invSendQueue.Len() == 0 {
				continue
			}

			// Create and send as many inv messages as needed to
			// drain the inventory send queue.
			invMsg := wire.NewMsgInvSizeHint(uint(invSendQueue.Len()))
			for e := invSendQueue.Front(); e != nil; e = invSendQueue.Front() {
				iv := invSendQueue.Remove(e).(*wire.InvVect)

				// Don't send inventory that became known after
				// the initial check.
				if p.knownInventory.Contains(iv) {
					continue
				}

				invMsg.AddInvVect(iv)
				if len(invMsg.InvList) >= maxInvTrickleSize {
					waiting = queuePacket(
						outMsg{msg: invMsg},
						pendingMsgs, waiting)
					invMsg = wire.NewMsgInvSizeHint(uint(invSendQueue.Len()))
				}

				// Add the inventory that is being relayed to
				// the known inventory for the peer.
				p.AddKnownInventory(iv)
			}
			if len(invMsg.InvList) > 0 {
				waiting = queuePacket(outMsg{msg: invMsg},
					pendingMsgs, waiting)
			}

		case <-p.quit:
			break out
		}
	}

	// Drain any wait channels before we go away so we don't leave something
	// waiting for us.
	for e := pendingMsgs.Front(); e != nil; e = pendingMsgs.Front() {
		val := pendingMsgs.Remove(e)
		msg := val.(outMsg)
		if msg.doneChan != nil {
			msg.doneChan <- struct{}{}
		}
	}
cleanup:
	for {
		select {
		case msg := <-p.outputQueue:
			if msg.doneChan != nil {
				msg.doneChan <- struct{}{}
			}
		case <-p.outputInvChan:
			// Just drain channel
		// sendDoneQueue is buffered so doesn't need draining.
		default:
			break cleanup
		}
	}
	close(p.queueQuit)
	log.Debugf("Peer queue handler done for %s", p)
}

// shouldLogWriteError returns whether or not the passed error, which is
// expected to have come from writing to the remote peer in the outHandler,
// should be logged.
func (p *Peer) shouldLogWriteError(err error) bool {
	// No logging when the peer is being forcibly disconnected.
	if atomic.LoadInt32(&p.disconnect) != 0 {
		return false
	}

	// No logging when the remote peer has been disconnected.
	if err == io.EOF {
		return false
	}
	if opErr, ok := err.(*net.OpError); ok && !opErr.Temporary() {
		return false
	}

	return true
}

// stallHandler handles stalling for the peer.  It must be run as a
// goroutine.
func (p *Peer) stallHandler() {
	if p.stallHandlerImplementation != nil {
		p.stallHandlerImplementation.InitializeStallHandling(p)
	}
}

// outHandler handles all outgoing messages for the peer.  It must be run as a
// goroutine.  It uses a buffered channel to serialize output messages while
// allowing the sender to continue running asynchronously.
func (p *Peer) outHandler() {
out:
	for {
		select {
		case msg := <-p.sendQueue:
			switch m := msg.msg.(type) {
			case *wire.MsgPing:
				// Only expects a pong message in later protocol
				// versions.  Also set up statistics.
				if p.ProtocolVersion() > wire.BIP0031Version {
					p.statsMtx.Lock()
					p.lastPingNonce = m.Nonce
					p.lastPingTime = time.Now()
					p.statsMtx.Unlock()
				}
			}

			p.stallHandlerImplementation.ProcessStallControlMessage(&stallControlMsg{sccSendMessage, msg.msg})

			err := p.writeMessage(msg.msg, msg.encoding)
			if err != nil {
				p.Disconnect()
				if p.shouldLogWriteError(err) {
					log.Errorf("Failed to send message to "+
						"%s: %v", p, err)
				}
				if msg.doneChan != nil {
					msg.doneChan <- struct{}{}
				}
				continue
			}

			// At this point, the message was successfully sent, so
			// update the last send time, signal the sender of the
			// message that it has been sent (if requested), and
			// signal the send queue to the deliver the next queued
			// message.
			atomic.StoreInt64(&p.lastSend, time.Now().Unix())
			if msg.doneChan != nil {
				msg.doneChan <- struct{}{}
			}
			p.sendDoneQueue <- struct{}{}

		case <-p.quit:
			break out
		}
	}

	<-p.queueQuit

	// Drain any wait channels before we go away so we don't leave something
	// waiting for us. We have waited on queueQuit and thus we can be sure
	// that we will not miss anything sent on sendQueue.
cleanup:
	for {
		select {
		case msg := <-p.sendQueue:
			if msg.doneChan != nil {
				msg.doneChan <- struct{}{}
			}
			// no need to send on sendDoneQueue since queueHandler
			// has been waited on and already exited.
		default:
			break cleanup
		}
	}
	close(p.outQuit)
	log.Debugf("Peer output handler done for %s", p)
}

// pingHandler periodically pings the peer.  It must be run as a goroutine.
func (p *Peer) pingHandler() {
	pingTicker := time.NewTicker(pingInterval)
	defer pingTicker.Stop()

out:
	for {
		select {
		case <-pingTicker.C:
			nonce, err := wire.RandomUint64()
			if err != nil {
				log.Errorf("Not sending ping to %s: %v", p, err)
				continue
			}
			p.QueueMessage(wire.NewMsgPing(nonce), nil)

		case <-p.quit:
			break out
		}
	}
}

// QueueMessage adds the passed bitcoin message to the peer send queue.
//
// This function is safe for concurrent access.
func (p *Peer) QueueMessage(msg wire.Message, doneChan chan<- struct{}) {
	p.QueueMessageWithEncoding(msg, doneChan, wire.BaseEncoding)
}

// QueueMessageWithEncoding adds the passed bitcoin message to the peer send
// queue. This function is identical to QueueMessage, however it allows the
// caller to specify the wire encoding type that should be used when
// encoding/decoding blocks and transactions.
//
// This function is safe for concurrent access.
func (p *Peer) QueueMessageWithEncoding(msg wire.Message, doneChan chan<- struct{},
	encoding wire.MessageEncoding) {

	// Avoid risk of deadlock if goroutine already exited.  The goroutine
	// we will be sending to hangs around until it knows for a fact that
	// it is marked as disconnected and *then* it drains the channels.
	if !p.Connected() {
		if doneChan != nil {
			go func() {
				doneChan <- struct{}{}
			}()
		}
		log.Debugf("QueueMessageWithEncoding(%s...): p.Connected() is FALSE for Peer %s",
			msg.Command(), p)
		return
	}

	// Add the bitcoin message to the peer send queue, and avoid blocking in case the send
	// queue is full or otherwise not available.
	select {
	case p.outputQueue <- outMsg{msg: msg, encoding: encoding, doneChan: doneChan}:
		log.Tracef("QueueMessageWithEncoding(%s...): Message added to peer send queue for Peer %s", msg.Command(), p)
	default:
		log.Debugf("QueueMessageWithEncoding(%s...): Message could NOT be added to send queue for Peer %s", msg.Command(), p)
		if doneChan != nil {
			go func() {
				doneChan <- struct{}{}
			}()
		}
	}
}

// QueueInventory adds the passed inventory to the inventory send queue which
// might not be sent right away, rather it is trickled to the peer in batches.
// Inventory that the peer is already known to have is ignored.
//
// This function is safe for concurrent access.
func (p *Peer) QueueInventory(invVect *wire.InvVect) {
	// Don't add the inventory to the send queue if the peer is already
	// known to have it.
	if p.knownInventory.Contains(invVect) {
		return
	}

	// Avoid risk of deadlock if goroutine already exited.  The goroutine
	// we will be sending to hangs around until it knows for a fact that
	// it is marked as disconnected and *then* it drains the channels.
	if !p.Connected() {
		return
	}

	select {
	case p.outputInvChan <- invVect:
		log.Tracef("QueueInventory(%s...): Message added to send inventory queue for Peer %s", invVect, p)
	default:
		log.Debugf("QueueInventory(%s...): Message could NOT be added to send inventory queue for Peer %s", invVect, p)
	}
}

// Connected returns whether or not the peer is currently connected.
//
// This function is safe for concurrent access.
func (p *Peer) Connected() bool {
	log.Tracef("Connected() for Peer %s, p.connected is %d and p.disconnect is %d", p, atomic.LoadInt32(&p.connected), atomic.LoadInt32(&p.disconnect))
	return atomic.LoadInt32(&p.connected) != 0 &&
		atomic.LoadInt32(&p.disconnect) == 0
}

// Disconnect disconnects the peer by closing the connection.  Calling this
// function when the peer is already disconnected or in the process of
// disconnecting will have no effect.
func (p *Peer) Disconnect() {
	if atomic.AddInt32(&p.disconnect, 1) != 1 {
		return
	}

	log.Debugf("Disconnecting %s", p)
	if atomic.LoadInt32(&p.connected) != 0 {
		p.conn.Close()
	}
	close(p.quit)
}

// readRemoteVersionMsg waits for the next message to arrive from the remote
// peer.  If the next message is not a version message or the version is not
// acceptable then return an error.
func (p *Peer) readRemoteVersionMsg() (*wire.MsgVersion, error) {
	// Read their version message.
	remoteMsg, _, err := p.readMessage(wire.LatestEncoding)
	if err != nil {
		return nil, err
	}

	// Notify and disconnect clients if the first message is not a version
	// message.
	msg, ok := remoteMsg.(*wire.MsgVersion)
	if !ok {
		reason := "a version message must precede all others"
		rejectMsg := wire.NewMsgReject(msg.Command(), wire.RejectMalformed,
			reason)
		_ = p.writeMessage(rejectMsg, wire.LatestEncoding)
		return msg, errors.New(reason)
	}

	// Detect self connections.
<<<<<<< HEAD
	if !allowSelfConns && sentNonces.Exists(msg.Nonce) {
		return msg, errors.New("disconnecting peer connected to self")
	}

	// Make sure we know we are connected while updating protocol version information
	p.flagsMtx.Lock()

	// Check if the peer has been disconnected in the meantime
	if !p.Connected() {
		log.Debugf("peer %s disconnected while negoitating version (version negotiated = %d)", p, p.protocolVersion)

		// Release the lock, and return
		p.flagsMtx.Unlock()
		return msg, errors.New("peer disconnected while negoitating version")
=======
	if !allowSelfConns && sentNonces.Contains(msg.Nonce) {
		return errors.New("disconnecting peer connected to self")
>>>>>>> 9fd26cf7
	}

	// Negotiate the protocol version and set the services to what the remote
	// peer advertised.
	p.advertisedProtoVer = uint32(msg.ProtocolVersion)
	p.protocolVersion = minUint32(p.protocolVersion, p.advertisedProtoVer)
	p.versionKnown = true
	p.services = msg.Services
	p.flagsMtx.Unlock()
	log.Debugf("Negotiated protocol version %d for peer %s",
		p.protocolVersion, p)

	// Updating a bunch of stats including block based stats, and the
	// peer's time offset.
	p.statsMtx.Lock()
	p.lastBlock = msg.LastBlock
	p.startingHeight = msg.LastBlock
	p.timeOffset = msg.Timestamp.Unix() - time.Now().Unix()
	p.statsMtx.Unlock()

	// Set the peer's ID, user agent, and potentially the flag which
	// specifies the witness support is enabled.
	p.flagsMtx.Lock()
	p.id = atomic.AddInt32(&nodeCount, 1)
	p.userAgent = msg.UserAgent

	// Determine if the peer would like to receive witness data with
	// transactions, or not.
	if p.services&wire.SFNodeWitness == wire.SFNodeWitness {
		p.witnessEnabled = true
	}
	p.flagsMtx.Unlock()

	// Once the version message has been exchanged, we're able to determine
	// if this peer knows how to encode witness data over the wire
	// protocol. If so, then we'll switch to a decoding mode which is
	// prepared for the new transaction format introduced as part of
	// BIP0144.
	if p.services&wire.SFNodeWitness == wire.SFNodeWitness {
		p.wireEncoding = wire.WitnessEncoding
	}

	// Notify and disconnect clients that have a protocol version that is
	// too old.
	//
	// NOTE: If minAcceptableProtocolVersion is raised to be higher than
	// wire.RejectVersion, this should send a reject packet before
	// disconnecting.
	if uint32(msg.ProtocolVersion) < MinAcceptableProtocolVersion {
		// Send a reject message indicating the protocol version is
		// obsolete and wait for the message to be sent before
		// disconnecting.
		reason := fmt.Sprintf("protocol version must be %d or greater",
			MinAcceptableProtocolVersion)
		rejectMsg := wire.NewMsgReject(msg.Command(), wire.RejectObsolete,
			reason)
		_ = p.writeMessage(rejectMsg, wire.LatestEncoding)
		return msg, errors.New(reason)
	}

	return msg, nil
}

// readRemoteVerAckMsg waits for the next message to arrive from the remote
// peer. If this message is not a verack message, then an error is returned.
// This method is to be used as part of the version negotiation upon a new
// connection.
func (p *Peer) readRemoteVerAckMsg() (*wire.MsgVerAck, error) {
	// Read the next message from the wire.
	remoteMsg, _, err := p.readMessage(wire.LatestEncoding)
	if err != nil {
		return nil, err
	}

	// It should be a verack message, otherwise send a reject message to the
	// peer explaining why.
	msg, ok := remoteMsg.(*wire.MsgVerAck)
	if !ok {
		reason := "a verack message must follow version"
		rejectMsg := wire.NewMsgReject(
			msg.Command(), wire.RejectMalformed, reason,
		)
		_ = p.writeMessage(rejectMsg, wire.LatestEncoding)
		return msg, errors.New(reason)
	}

	p.flagsMtx.Lock()
	p.verAckReceived = true
	p.flagsMtx.Unlock()

	return msg, nil
}

// localVersionMsg creates a version message that can be used to send to the
// remote peer.
func (p *Peer) localVersionMsg() (*wire.MsgVersion, error) {
	var blockNum int32
	if p.cfg.NewestBlock != nil {
		var err error
		_, blockNum, err = p.cfg.NewestBlock()
		if err != nil {
			return nil, err
		}
	}

	theirNA := p.na

	// If we are behind a proxy and the connection comes from the proxy then
	// we return an unroutable address as their address. This is to prevent
	// leaking the tor proxy address.
	if p.cfg.Proxy != "" {
		proxyaddress, _, err := net.SplitHostPort(p.cfg.Proxy)
		// invalid proxy means poorly configured, be on the safe side.
		if err != nil || p.na.IP.String() == proxyaddress {
			theirNA = wire.NewNetAddressIPPort(net.IP([]byte{0, 0, 0, 0}), 0,
				theirNA.Services)
		}
	}

	// Create a wire.NetAddress with only the services set to use as the
	// "addrme" in the version message.
	//
	// Older nodes previously added the IP and port information to the
	// address manager which proved to be unreliable as an inbound
	// connection from a peer didn't necessarily mean the peer itself
	// accepted inbound connections.
	//
	// Also, the timestamp is unused in the version message.
	ourNA := &wire.NetAddress{
		Services: p.cfg.Services,
	}

	// Generate a unique nonce for this peer so self connections can be
	// detected.  This is accomplished by adding it to a size-limited map of
	// recently seen nonces.
	nonce := uint64(rand.Int63())
	sentNonces.Add(nonce)

	// Version message.
	msg := wire.NewMsgVersion(ourNA, theirNA, nonce, blockNum)
	msg.AddUserAgent(p.cfg.UserAgentName, p.cfg.UserAgentVersion,
		p.cfg.UserAgentComments...)

	// Advertise local services.
	msg.Services = p.cfg.Services

	// Advertise our max supported protocol version.
	msg.ProtocolVersion = int32(p.cfg.ProtocolVersion)

	// Advertise if inv messages for transactions are desired.
	msg.DisableRelayTx = p.cfg.DisableRelayTx

	return msg, nil
}

// writeLocalVersionMsg writes our version message to the remote peer.
func (p *Peer) writeLocalVersionMsg() error {
	localVerMsg, err := p.localVersionMsg()
	if err != nil {
		return err
	}

	return p.writeMessage(localVerMsg, wire.LatestEncoding)
}

// negotiateInboundProtocol performs the negotiation protocol for an inbound
// peer. The events should occur in the following order, otherwise an error is
// returned:
//
//   1. Remote peer sends their version.
//   2. We send our version.
//   3. We send our verack.
//   4. Remote peer sends their verack.
func (p *Peer) negotiateInboundProtocol(handshakeResult chan *HandshakeResult) error {

	var err error
	var remoteVersionMsg *wire.MsgVersion
	var remoteVerAckMsg *wire.MsgVerAck

	remoteVersionMsg, err = p.readRemoteVersionMsg()
	if err != nil {
		return err
	}

	if err = p.writeLocalVersionMsg(); err != nil {
		return err
	}

	go p.writeMessage(wire.NewMsgVerAck(), wire.LatestEncoding)

	remoteVerAckMsg, err = p.readRemoteVerAckMsg()
	if err != nil {
		return err
	}

	select {
	case handshakeResult <- &HandshakeResult{remoteVersionMsg, remoteVerAckMsg, true}:
	default:
		log.Critical("handshake results channel blocking")
		return errors.New("handshake results channel blocking")
	}

	return nil
}

// negotiateOutboundProtocol performs the negotiation protocol for an outbound
// peer. The events should occur in the following order, otherwise an error is
// returned:
//
//   1. We send our version.
//   2. Remote peer sends their version.
//   3. We send our verack.
//   4. Remote peer sends their verack.
func (p *Peer) negotiateOutboundProtocol(handshakeResult chan *HandshakeResult) error {

	var err error
	var remoteVersionMsg *wire.MsgVersion
	var remoteVerAckMsg *wire.MsgVerAck

	if err := p.writeLocalVersionMsg(); err != nil {
		return err
	}

	remoteVersionMsg, err = p.readRemoteVersionMsg()
	if err != nil {
		return err
	}

	go p.writeMessage(wire.NewMsgVerAck(), wire.LatestEncoding)

	remoteVerAckMsg, err = p.readRemoteVerAckMsg()
	if err != nil {
		return err
	}

	select {
	case handshakeResult <- &HandshakeResult{remoteVersionMsg, remoteVerAckMsg, true}:
	default:
		log.Critical("handshake results channel blocking")
		return errors.New("handshake results channel blocking")
	}

	return nil
}

// start begins processing input and output messages.
func (p *Peer) start() error {
	log.Tracef("Starting peer %s", p)

	negotiateErr := make(chan error, 1)
	handshakeSuccessful := make(chan *HandshakeResult, 1)
	go func() {
		if p.inbound {
			negotiateErr <- p.negotiateInboundProtocol(handshakeSuccessful)
		} else {
			negotiateErr <- p.negotiateOutboundProtocol(handshakeSuccessful)
		}
	}()

	// Negotiate the protocol within the specified negotiateTimeout.
	select {
	case err := <-negotiateErr:
		if err != nil {
			p.Disconnect()
			return err
		}
	case <-p.LocalClock.After(negotiateTimeout):
		p.Disconnect()
		return errors.New("protocol negotiation timeout")
	}

	// Obtain the messages sent by the remote peer during the handshake
	var handshakeResult *HandshakeResult
	select {
	case handshakeResult = <-handshakeSuccessful:
	default:
		log.Critical("handshake results not available")
		return errors.New("handshake results not available")
	}

	// The protocol has been negotiated successfully so start processing input
	// and output messages.
	go p.stallHandler()
	go p.inHandler()
	go p.queueHandler()
	go p.outHandler()
	go p.pingHandler()

	// Invoke the OnVersion callback if specified.
	if p.cfg.Listeners.OnVersion != nil {
		rejectMsg := p.cfg.Listeners.OnVersion(p, handshakeResult.RemoteVersionMsg)
		if rejectMsg != nil {
			p.QueueMessage(rejectMsg, nil)
			return errors.New(rejectMsg.Reason)
		}
	}

	// Invoke the OnVerAck callback if specified.
	if p.cfg.Listeners.OnVerAck != nil {
		p.cfg.Listeners.OnVerAck(p, handshakeResult.RemoteVerAckMsg)
	}

	log.Debugf("Connected to %s", p.Addr())

	return nil
}

// AssociateConnection associates the given conn to the peer.   Calling this
// function when the peer is already connected will have no effect.
func (p *Peer) AssociateConnection(conn net.Conn) {
	// Already connected?
	if !atomic.CompareAndSwapInt32(&p.connected, 0, 1) {
		return
	}

	p.conn = conn
	p.timeConnected = time.Now()

	if p.inbound {
		p.addr = p.conn.RemoteAddr().String()

		// Set up a NetAddress for the peer to be used with AddrManager.  We
		// only do this inbound because outbound set this up at connection time
		// and no point recomputing.
		na, err := newNetAddress(p.conn.RemoteAddr(), p.services)
		if err != nil {
			log.Errorf("Cannot create remote net address: %v", err)
			p.Disconnect()
			return
		}
		p.na = na
	}

	go func() {
		// When we are finishing starting, close the started channel, thus notifying
		// any listeners.
		defer close(p.started)

		// Negotiate handshake and start peer's internal handlers
		if err := p.start(); err != nil {
			log.Debugf("Cannot start peer %v: %v", p, err)
			p.Disconnect()
		}
	}()
}

// WaitForDisconnect waits until the peer has completely disconnected and all
// resources are cleaned up.  This will happen if either the local or remote
// side has been disconnected or the peer is forcibly disconnected via
// Disconnect.
func (p *Peer) WaitForDisconnect() {
	// First, wait for the peer to finish starting.
	// TODO (cc): Should we add a timeout here in case something goes wrong with starting?
	<-p.started
	// Now, wait for the peer to signal disconnecting.
	<-p.quit
}

// newPeerBase returns a new base bitcoin peer based on the inbound flag.  This
// is used by the NewInboundPeer and NewOutboundPeer functions to perform base
// setup needed by both types of peers.
func newPeerBase(origCfg *Config, inbound bool) *Peer {
	// Default to the max supported protocol version if not specified by the
	// caller.
	cfg := *origCfg // Copy to avoid mutating caller.
	if cfg.ProtocolVersion == 0 {
		cfg.ProtocolVersion = MaxProtocolVersion
	}

	// Set the chain parameters to testnet if the caller did not specify any.
	if cfg.ChainParams == nil {
		cfg.ChainParams = &chaincfg.TestNet3Params
	}

	// Set the trickle interval if a non-positive value is specified.
	if cfg.TrickleInterval <= 0 {
		cfg.TrickleInterval = DefaultTrickleInterval
	}

	p := Peer{
<<<<<<< HEAD
		inbound:                    inbound,
		wireEncoding:               wire.BaseEncoding,
		knownInventory:             newMruInventoryMap(maxKnownInventory),
		outputQueue:                make(chan outMsg, outputBufferSize),
		sendQueue:                  make(chan outMsg, 1),   // nonblocking sync
		sendDoneQueue:              make(chan struct{}, 1), // nonblocking sync
		outputInvChan:              make(chan *wire.InvVect, outputBufferSize),
		inQuit:                     make(chan struct{}),
		queueQuit:                  make(chan struct{}),
		outQuit:                    make(chan struct{}),
		quit:                       make(chan struct{}),
		started:                    make(chan struct{}),
		cfg:                        cfg, // Copy so caller can't mutate.
		services:                   cfg.Services,
		protocolVersion:            cfg.ProtocolVersion,
		LocalClock:                 clockwork.NewRealClock(),
		stallHandlerImplementation: &BitcoinStallHandler{},
=======
		inbound:         inbound,
		wireEncoding:    wire.BaseEncoding,
		knownInventory:  lru.NewCache(maxKnownInventory),
		stallControl:    make(chan stallControlMsg, 1), // nonblocking sync
		outputQueue:     make(chan outMsg, outputBufferSize),
		sendQueue:       make(chan outMsg, 1),   // nonblocking sync
		sendDoneQueue:   make(chan struct{}, 1), // nonblocking sync
		outputInvChan:   make(chan *wire.InvVect, outputBufferSize),
		inQuit:          make(chan struct{}),
		queueQuit:       make(chan struct{}),
		outQuit:         make(chan struct{}),
		quit:            make(chan struct{}),
		cfg:             cfg, // Copy so caller can't mutate.
		services:        cfg.Services,
		protocolVersion: cfg.ProtocolVersion,
>>>>>>> 9fd26cf7
	}
	return &p
}

// NewInboundPeer returns a new inbound bitcoin peer. Use Start to begin
// processing incoming and outgoing messages.
func NewInboundPeer(cfg *Config) *Peer {
	return newPeerBase(cfg, true)
}

// NewOutboundPeer returns a new outbound bitcoin peer.
func NewOutboundPeer(cfg *Config, addr string) (*Peer, error) {
	p := newPeerBase(cfg, false)
	p.addr = addr

	host, portStr, err := net.SplitHostPort(addr)
	if err != nil {
		return nil, err
	}

	port, err := strconv.ParseUint(portStr, 10, 16)
	if err != nil {
		return nil, err
	}

	if cfg.HostToNetAddress != nil {
		na, err := cfg.HostToNetAddress(host, uint16(port), 0)
		if err != nil {
			return nil, err
		}
		p.na = na
	} else {
		p.na = wire.NewNetAddressIPPort(net.ParseIP(host), uint16(port), 0)
	}

	return p, nil
}

func init() {
	rand.Seed(time.Now().UnixNano())
}<|MERGE_RESOLUTION|>--- conflicted
+++ resolved
@@ -1772,8 +1772,7 @@
 	}
 
 	// Detect self connections.
-<<<<<<< HEAD
-	if !allowSelfConns && sentNonces.Exists(msg.Nonce) {
+	if !allowSelfConns && sentNonces.Contains(msg.Nonce) {
 		return msg, errors.New("disconnecting peer connected to self")
 	}
 
@@ -1787,10 +1786,6 @@
 		// Release the lock, and return
 		p.flagsMtx.Unlock()
 		return msg, errors.New("peer disconnected while negoitating version")
-=======
-	if !allowSelfConns && sentNonces.Contains(msg.Nonce) {
-		return errors.New("disconnecting peer connected to self")
->>>>>>> 9fd26cf7
 	}
 
 	// Negotiate the protocol version and set the services to what the remote
@@ -2171,10 +2166,9 @@
 	}
 
 	p := Peer{
-<<<<<<< HEAD
 		inbound:                    inbound,
 		wireEncoding:               wire.BaseEncoding,
-		knownInventory:             newMruInventoryMap(maxKnownInventory),
+		knownInventory:             lru.NewCache(maxKnownInventory),
 		outputQueue:                make(chan outMsg, outputBufferSize),
 		sendQueue:                  make(chan outMsg, 1),   // nonblocking sync
 		sendDoneQueue:              make(chan struct{}, 1), // nonblocking sync
@@ -2189,23 +2183,6 @@
 		protocolVersion:            cfg.ProtocolVersion,
 		LocalClock:                 clockwork.NewRealClock(),
 		stallHandlerImplementation: &BitcoinStallHandler{},
-=======
-		inbound:         inbound,
-		wireEncoding:    wire.BaseEncoding,
-		knownInventory:  lru.NewCache(maxKnownInventory),
-		stallControl:    make(chan stallControlMsg, 1), // nonblocking sync
-		outputQueue:     make(chan outMsg, outputBufferSize),
-		sendQueue:       make(chan outMsg, 1),   // nonblocking sync
-		sendDoneQueue:   make(chan struct{}, 1), // nonblocking sync
-		outputInvChan:   make(chan *wire.InvVect, outputBufferSize),
-		inQuit:          make(chan struct{}),
-		queueQuit:       make(chan struct{}),
-		outQuit:         make(chan struct{}),
-		quit:            make(chan struct{}),
-		cfg:             cfg, // Copy so caller can't mutate.
-		services:        cfg.Services,
-		protocolVersion: cfg.ProtocolVersion,
->>>>>>> 9fd26cf7
 	}
 	return &p
 }
