// Copyright (c) 2015-2016 The btcsuite developers
// Copyright (c) 2016-2018 The Decred developers
// Use of this source code is governed by an ISC
// license that can be found in the LICENSE file.

package peer_test

import (
	"errors"
	"fmt"
	"io"
	"net"
	"strconv"
	"testing"
	"time"

	"github.com/btcsuite/btcd/chaincfg"
	"github.com/btcsuite/btcd/chaincfg/chainhash"
	"github.com/btcsuite/btcd/peer"
	"github.com/btcsuite/btcd/wire"
	"github.com/btcsuite/go-socks/socks"
	"github.com/jonboulle/clockwork"
)

// conn mocks a network connection by implementing the net.Conn interface.  It
// is used to test peer connection without actually opening a network
// connection.
type conn struct {
	io.Reader
	io.Writer
	io.Closer

	// local network, address for the connection.
	lnet, laddr string

	// remote network, address for the connection.
	rnet, raddr string

	// mocks socks proxy if true
	proxy bool
}

// LocalAddr returns the local address for the connection.
func (c conn) LocalAddr() net.Addr {
	return &addr{c.lnet, c.laddr}
}

// Remote returns the remote address for the connection.
func (c conn) RemoteAddr() net.Addr {
	if !c.proxy {
		return &addr{c.rnet, c.raddr}
	}
	host, strPort, _ := net.SplitHostPort(c.raddr)
	port, _ := strconv.Atoi(strPort)
	return &socks.ProxiedAddr{
		Net:  c.rnet,
		Host: host,
		Port: port,
	}
}

// Close handles closing the connection.
func (c conn) Close() error {
	if c.Closer == nil {
		return nil
	}
	return c.Closer.Close()
}

func (c conn) SetDeadline(t time.Time) error      { return nil }
func (c conn) SetReadDeadline(t time.Time) error  { return nil }
func (c conn) SetWriteDeadline(t time.Time) error { return nil }

// addr mocks a network address
type addr struct {
	net, address string
}

func (m addr) Network() string { return m.net }
func (m addr) String() string  { return m.address }

// pipe turns two mock connections into a full-duplex connection similar to
// net.Pipe to allow pipe's with (fake) addresses.
func pipe(c1, c2 *conn) (*conn, *conn) {
	// Our connection is made of two one-way pipes, each pipe having a
	// Reader and Writer.  w1 writes to a pipe read by r1, and w2 writes to
	// a pipe read by r2.
	//         peer 1 (c1)  |  peer 2 (c2)
	// Pipe 1:       w1   ---->   r1
	// Pipe 2:       r2   <----   w2
	r1, w1 := io.Pipe() // Pipe 1
	r2, w2 := io.Pipe() // Pipe 2

	// Our first connection, possibly a simulated local connection, reads
	// incoming data presently written to Pipe 2, possibly by a simulated remote connection;
	// it writes outgoing data to Pipe 1 presently to be read, possibly a simulated remote
	// connection.
	c1.Reader = r2
	c1.Writer = w1
	c1.Closer = w1

	// Our second connection, possibly a simulated remote connection in possession of a remote
	// participant, reads incoming data presently written to Pipe 1, possibly by a simulated local
	// connection; it writes outgoing data to Pipe 2 presently to be read, possibly by a simulated
	// local connection.
	c2.Reader = r1
	c2.Writer = w2
	c2.Closer = w2

	return c1, c2
}

// peerStats holds the expected peer stats used for testing peer.
type peerStats struct {
	wantUserAgent       string
	wantServices        wire.ServiceFlag
	wantProtocolVersion uint32
	wantConnected       bool
	wantVersionKnown    bool
	wantVerAckReceived  bool
	wantLastBlock       int32
	wantStartingHeight  int32
	wantLastPingTime    time.Time
	wantLastPingNonce   uint64
	wantLastPingMicros  int64
	wantTimeOffset      int64
	wantBytesSent       uint64
	wantBytesReceived   uint64
	wantWitnessEnabled  bool
}

// testPeer tests the given peer's flags and stats
func testPeer(t *testing.T, p *peer.Peer, s peerStats) {
	if p.UserAgent() != s.wantUserAgent {
		t.Errorf("testPeer: wrong UserAgent - got %v, want %v", p.UserAgent(), s.wantUserAgent)
		return
	}

	if p.Services() != s.wantServices {
		t.Errorf("testPeer: wrong Services - got %v, want %v", p.Services(), s.wantServices)
		return
	}

	if !p.LastPingTime().Equal(s.wantLastPingTime) {
		t.Errorf("testPeer: wrong LastPingTime - got %v, want %v", p.LastPingTime(), s.wantLastPingTime)
		return
	}

	if p.LastPingNonce() != s.wantLastPingNonce {
		t.Errorf("testPeer: wrong LastPingNonce - got %v, want %v", p.LastPingNonce(), s.wantLastPingNonce)
		return
	}

	if p.LastPingMicros() != s.wantLastPingMicros {
		t.Errorf("testPeer: wrong LastPingMicros - got %v, want %v", p.LastPingMicros(), s.wantLastPingMicros)
		return
	}

	if p.VerAckReceived() != s.wantVerAckReceived {
		t.Errorf("testPeer: wrong VerAckReceived - got %v, want %v", p.VerAckReceived(), s.wantVerAckReceived)
		return
	}

	if p.VersionKnown() != s.wantVersionKnown {
		t.Errorf("testPeer: wrong VersionKnown - got %v, want %v", p.VersionKnown(), s.wantVersionKnown)
		return
	}

	if p.ProtocolVersion() != s.wantProtocolVersion {
		t.Errorf("testPeer: wrong ProtocolVersion - got %v, want %v", p.ProtocolVersion(), s.wantProtocolVersion)
		return
	}

	if p.LastBlock() != s.wantLastBlock {
		t.Errorf("testPeer: wrong LastBlock - got %v, want %v", p.LastBlock(), s.wantLastBlock)
		return
	}

	// Allow for a deviation of 1s, as the second may tick when the message is
	// in transit and the protocol doesn't support any further precision.
	if p.TimeOffset() != s.wantTimeOffset && p.TimeOffset() != s.wantTimeOffset-1 {
		t.Errorf("testPeer: wrong TimeOffset - got %v, want %v or %v", p.TimeOffset(),
			s.wantTimeOffset, s.wantTimeOffset-1)
		return
	}

	if p.BytesSent() != s.wantBytesSent {
		t.Errorf("testPeer: wrong BytesSent - got %v, want %v", p.BytesSent(), s.wantBytesSent)
		return
	}

	if p.BytesReceived() != s.wantBytesReceived {
		t.Errorf("testPeer: wrong BytesReceived - got %v, want %v", p.BytesReceived(), s.wantBytesReceived)
		return
	}

	if p.StartingHeight() != s.wantStartingHeight {
		t.Errorf("testPeer: wrong StartingHeight - got %v, want %v", p.StartingHeight(), s.wantStartingHeight)
		return
	}

	if p.Connected() != s.wantConnected {
		t.Errorf("testPeer: wrong Connected - got %v, want %v", p.Connected(), s.wantConnected)
		return
	}

	if p.IsWitnessEnabled() != s.wantWitnessEnabled {
		t.Errorf("testPeer: wrong WitnessEnabled - got %v, want %v",
			p.IsWitnessEnabled(), s.wantWitnessEnabled)
		return
	}

	stats := p.StatsSnapshot()

	if p.ID() != stats.ID {
		t.Errorf("testPeer: wrong ID - got %v, want %v", p.ID(), stats.ID)
		return
	}

	if p.Addr() != stats.Addr {
		t.Errorf("testPeer: wrong Addr - got %v, want %v", p.Addr(), stats.Addr)
		return
	}

	if p.LastSend() != stats.LastSend {
		t.Errorf("testPeer: wrong LastSend - got %v, want %v", p.LastSend(), stats.LastSend)
		return
	}

	if p.LastRecv() != stats.LastRecv {
		t.Errorf("testPeer: wrong LastRecv - got %v, want %v", p.LastRecv(), stats.LastRecv)
		return
	}
}

// TestPeerConnection tests connection between inbound and outbound peers.
func TestPeerConnection(t *testing.T) {
	verack := make(chan struct{})
	peer1Cfg := &peer.Config{
		Listeners: peer.MessageListeners{
			OnVerAck: func(p *peer.Peer, msg *wire.MsgVerAck) {
				verack <- struct{}{}
				fmt.Printf("OnVerack Listener called for peer %s \n", p)
			},
			OnWrite: func(p *peer.Peer, bytesWritten int, msg wire.Message,
				err error) {
				if _, ok := msg.(*wire.MsgVerAck); ok {
					verack <- struct{}{}
				}
				fmt.Printf("OnWrite Listener called for peer %s, message %s \n", p, msg.Command())
			},
			OnRead: func(p *peer.Peer, bytesRead int, msg wire.Message,
				err error) {
				var msgType string
				if msg != nil {
					msgType = msg.Command()
				}
				fmt.Printf("OnRead Listener called for peer %s, message %s \n", p, msgType)
			},
		},
		UserAgentName:     "peer",
		UserAgentVersion:  "1.0",
		UserAgentComments: []string{"comment"},
		ChainParams:       &chaincfg.MainNetParams,
		ProtocolVersion:   wire.RejectVersion, // Configure with older version
		Services:          0,
		TrickleInterval:   time.Second * 10,
	}
	peer2Cfg := &peer.Config{
		Listeners:         peer1Cfg.Listeners,
		UserAgentName:     "peer",
		UserAgentVersion:  "1.0",
		UserAgentComments: []string{"comment"},
		ChainParams:       &chaincfg.MainNetParams,
		Services:          wire.SFNodeNetwork | wire.SFNodeWitness,
		TrickleInterval:   time.Second * 10,
	}

	wantStats1 := peerStats{
		wantUserAgent:       wire.DefaultUserAgent + "peer:1.0(comment)/",
		wantServices:        0,
		wantProtocolVersion: wire.RejectVersion,
		wantConnected:       true,
		wantVersionKnown:    true,
		wantVerAckReceived:  true,
		wantLastPingTime:    time.Time{},
		wantLastPingNonce:   uint64(0),
		wantLastPingMicros:  int64(0),
		wantTimeOffset:      int64(0),
		wantBytesSent:       167, // 143 version + 24 verack
		wantBytesReceived:   167,
		wantWitnessEnabled:  false,
	}
	wantStats2 := peerStats{
		wantUserAgent:       wire.DefaultUserAgent + "peer:1.0(comment)/",
		wantServices:        wire.SFNodeNetwork | wire.SFNodeWitness,
		wantProtocolVersion: wire.RejectVersion,
		wantConnected:       true,
		wantVersionKnown:    true,
		wantVerAckReceived:  true,
		wantLastPingTime:    time.Time{},
		wantLastPingNonce:   uint64(0),
		wantLastPingMicros:  int64(0),
		wantTimeOffset:      int64(0),
		wantBytesSent:       167, // 143 version + 24 verack
		wantBytesReceived:   167,
		wantWitnessEnabled:  true,
	}

	tests := []struct {
		name  string
		setup func() (*peer.Peer, *peer.Peer, error)
	}{
		{
			"basic handshake",
			func() (*peer.Peer, *peer.Peer, error) {
				inConn, outConn := pipe(
					&conn{raddr: "10.0.0.1:8333"},
					&conn{raddr: "10.0.0.2:8333"},
				)
				inPeer := peer.NewInboundPeer(peer1Cfg)
				outPeer, err := peer.NewOutboundPeer(peer2Cfg, "10.0.0.2:8333")
				if err != nil {
					return nil, nil, err
				}

				go outPeer.AssociateConnection(outConn)
				go inPeer.AssociateConnection(inConn)

				fmt.Println("Waiting for veracks...")
				for i := 0; i < 4; i++ {
					select {
					case <-verack:
						fmt.Println("Got verack")
					case <-time.After(time.Second):
						return nil, nil, errors.New("verack timeout")
					}
				}
				return inPeer, outPeer, nil
			},
		},
		{
			"socks proxy",
			func() (*peer.Peer, *peer.Peer, error) {
				inConn, outConn := pipe(
					&conn{raddr: "10.0.0.1:8333", proxy: true},
					&conn{raddr: "10.0.0.2:8333"},
				)
				inPeer := peer.NewInboundPeer(peer1Cfg)
				inPeer.AssociateConnection(inConn)

				outPeer, err := peer.NewOutboundPeer(peer2Cfg, "10.0.0.2:8333")
				if err != nil {
					return nil, nil, err
				}
				outPeer.AssociateConnection(outConn)

				for i := 0; i < 4; i++ {
					select {
					case <-verack:
					case <-time.After(time.Second):
						return nil, nil, errors.New("verack timeout")
					}
				}
				return inPeer, outPeer, nil
			},
		},
	}
	t.Logf("Running %d tests", len(tests))
	for i, test := range tests {
		inPeer, outPeer, err := test.setup()
		if err != nil {
			t.Errorf("TestPeerConnection setup #%d: unexpected err %v", i, err)
			return
		}
		testPeer(t, inPeer, wantStats2)
		testPeer(t, outPeer, wantStats1)

		inPeer.Disconnect()
		outPeer.Disconnect()
		inPeer.WaitForDisconnect()
		outPeer.WaitForDisconnect()
	}
}

// TestPeerListeners tests that the peer listeners are called as expected.
func TestPeerListeners(t *testing.T) {
	verack := make(chan struct{}, 1)
	ok := make(chan wire.Message, 20)
	peerCfg := &peer.Config{
		Listeners: peer.MessageListeners{
			OnGetAddr: func(p *peer.Peer, msg *wire.MsgGetAddr) {
				ok <- msg
			},
			OnAddr: func(p *peer.Peer, msg *wire.MsgAddr) {
				ok <- msg
			},
			OnPing: func(p *peer.Peer, msg *wire.MsgPing) {
				ok <- msg
			},
			OnPong: func(p *peer.Peer, msg *wire.MsgPong) {
				ok <- msg
			},
			OnAlert: func(p *peer.Peer, msg *wire.MsgAlert) {
				ok <- msg
			},
			OnMemPool: func(p *peer.Peer, msg *wire.MsgMemPool) {
				ok <- msg
			},
			OnTx: func(p *peer.Peer, msg *wire.MsgTx) {
				ok <- msg
			},
			OnBlock: func(p *peer.Peer, msg *wire.MsgBlock, buf []byte) {
				ok <- msg
			},
			OnInv: func(p *peer.Peer, msg *wire.MsgInv) {
				ok <- msg
			},
			OnHeaders: func(p *peer.Peer, msg *wire.MsgHeaders) {
				ok <- msg
			},
			OnNotFound: func(p *peer.Peer, msg *wire.MsgNotFound) {
				ok <- msg
			},
			OnGetData: func(p *peer.Peer, msg *wire.MsgGetData) {
				ok <- msg
			},
			OnGetBlocks: func(p *peer.Peer, msg *wire.MsgGetBlocks) {
				ok <- msg
			},
			OnGetHeaders: func(p *peer.Peer, msg *wire.MsgGetHeaders) {
				ok <- msg
			},
			OnGetCFilters: func(p *peer.Peer, msg *wire.MsgGetCFilters) {
				ok <- msg
			},
			OnGetCFHeaders: func(p *peer.Peer, msg *wire.MsgGetCFHeaders) {
				ok <- msg
			},
			OnGetCFCheckpt: func(p *peer.Peer, msg *wire.MsgGetCFCheckpt) {
				ok <- msg
			},
			OnCFilter: func(p *peer.Peer, msg *wire.MsgCFilter) {
				ok <- msg
			},
			OnCFHeaders: func(p *peer.Peer, msg *wire.MsgCFHeaders) {
				ok <- msg
			},
			OnFeeFilter: func(p *peer.Peer, msg *wire.MsgFeeFilter) {
				ok <- msg
			},
			OnFilterAdd: func(p *peer.Peer, msg *wire.MsgFilterAdd) {
				ok <- msg
			},
			OnFilterClear: func(p *peer.Peer, msg *wire.MsgFilterClear) {
				ok <- msg
			},
			OnFilterLoad: func(p *peer.Peer, msg *wire.MsgFilterLoad) {
				ok <- msg
			},
			OnMerkleBlock: func(p *peer.Peer, msg *wire.MsgMerkleBlock) {
				ok <- msg
			},
			OnVersion: func(p *peer.Peer, msg *wire.MsgVersion) *wire.MsgReject {
				ok <- msg
				return nil
			},
			OnVerAck: func(p *peer.Peer, msg *wire.MsgVerAck) {
				verack <- struct{}{}
			},
			OnReject: func(p *peer.Peer, msg *wire.MsgReject) {
				ok <- msg
			},
			OnSendHeaders: func(p *peer.Peer, msg *wire.MsgSendHeaders) {
				ok <- msg
			},
		},
		UserAgentName:     "peer",
		UserAgentVersion:  "1.0",
		UserAgentComments: []string{"comment"},
		ChainParams:       &chaincfg.MainNetParams,
		Services:          wire.SFNodeBloom,
		TrickleInterval:   time.Second * 10,
	}
	inConn, outConn := pipe(
		&conn{raddr: "10.0.0.1:8333"},
		&conn{raddr: "10.0.0.2:8333"},
	)
	inPeer := peer.NewInboundPeer(peerCfg)
	inPeer.AssociateConnection(inConn)

	peerCfg.Listeners = peer.MessageListeners{
		OnVerAck: func(p *peer.Peer, msg *wire.MsgVerAck) {
			verack <- struct{}{}
		},
	}
	outPeer, err := peer.NewOutboundPeer(peerCfg, "10.0.0.1:8333")
	if err != nil {
		t.Errorf("NewOutboundPeer: unexpected err %v\n", err)
		return
	}
	outPeer.AssociateConnection(outConn)

	for i := 0; i < 2; i++ {
		select {
		case <-verack:
		case <-time.After(time.Second * 1):
			t.Errorf("TestPeerListeners: verack timeout\n")
			return
		}
	}

	tests := []struct {
		listener string
		msg      wire.Message
	}{
		{
			"OnGetAddr",
			wire.NewMsgGetAddr(),
		},
		{
			"OnAddr",
			wire.NewMsgAddr(),
		},
		{
			"OnPing",
			wire.NewMsgPing(42),
		},
		{
			"OnPong",
			wire.NewMsgPong(42),
		},
		{
			"OnAlert",
			wire.NewMsgAlert([]byte("payload"), []byte("signature")),
		},
		{
			"OnMemPool",
			wire.NewMsgMemPool(),
		},
		{
			"OnTx",
			wire.NewMsgTx(wire.TxVersion),
		},
		{
			"OnBlock",
			wire.NewMsgBlock(wire.NewBlockHeader(1,
				&chainhash.Hash{}, &chainhash.Hash{}, 1, 1)),
		},
		{
			"OnInv",
			wire.NewMsgInv(),
		},
		{
			"OnHeaders",
			wire.NewMsgHeaders(),
		},
		{
			"OnNotFound",
			wire.NewMsgNotFound(),
		},
		{
			"OnGetData",
			wire.NewMsgGetData(),
		},
		{
			"OnGetBlocks",
			wire.NewMsgGetBlocks(&chainhash.Hash{}),
		},
		{
			"OnGetHeaders",
			wire.NewMsgGetHeaders(),
		},
		{
			"OnGetCFilters",
			wire.NewMsgGetCFilters(wire.GCSFilterRegular, 0, &chainhash.Hash{}),
		},
		{
			"OnGetCFHeaders",
			wire.NewMsgGetCFHeaders(wire.GCSFilterRegular, 0, &chainhash.Hash{}),
		},
		{
			"OnGetCFCheckpt",
			wire.NewMsgGetCFCheckpt(wire.GCSFilterRegular, &chainhash.Hash{}),
		},
		{
			"OnCFilter",
			wire.NewMsgCFilter(wire.GCSFilterRegular, &chainhash.Hash{},
				[]byte("payload")),
		},
		{
			"OnCFHeaders",
			wire.NewMsgCFHeaders(),
		},
		{
			"OnFeeFilter",
			wire.NewMsgFeeFilter(15000),
		},
		{
			"OnFilterAdd",
			wire.NewMsgFilterAdd([]byte{0x01}),
		},
		{
			"OnFilterClear",
			wire.NewMsgFilterClear(),
		},
		{
			"OnFilterLoad",
			wire.NewMsgFilterLoad([]byte{0x01}, 10, 0, wire.BloomUpdateNone),
		},
		{
			"OnMerkleBlock",
			wire.NewMsgMerkleBlock(wire.NewBlockHeader(1,
				&chainhash.Hash{}, &chainhash.Hash{}, 1, 1)),
		},
		// only one version message is allowed
		// only one verack message is allowed
		{
			"OnReject",
			wire.NewMsgReject("block", wire.RejectDuplicate, "dupe block"),
		},
		{
			"OnSendHeaders",
			wire.NewMsgSendHeaders(),
		},
	}
	t.Logf("Running %d tests", len(tests))
	for _, test := range tests {
		// Queue the test message
		outPeer.QueueMessage(test.msg, nil)
		select {
		case <-ok:
		case <-time.After(time.Second * 1):
			t.Errorf("TestPeerListeners: %s timeout", test.listener)
			return
		}
	}
	inPeer.Disconnect()
	outPeer.Disconnect()
}

// TestOutboundPeer tests that the outbound peer works as expected.
func TestOutboundPeer(t *testing.T) {

	peerCfg := &peer.Config{
		NewestBlock: func() (*chainhash.Hash, int32, error) {
			return nil, 0, errors.New("newest block not found")
		},
		UserAgentName:     "peer",
		UserAgentVersion:  "1.0",
		UserAgentComments: []string{"comment"},
		ChainParams:       &chaincfg.MainNetParams,
		Services:          0,
		TrickleInterval:   time.Second * 10,
	}

	r, w := io.Pipe()
	c := &conn{raddr: "10.0.0.1:8333", Writer: w, Reader: r}

	p, err := peer.NewOutboundPeer(peerCfg, "10.0.0.1:8333")
	if err != nil {
		t.Errorf("NewOutboundPeer: unexpected err - %v\n", err)
		return
	}

	// Test trying to connect twice.
	p.AssociateConnection(c)
	p.AssociateConnection(c)

	disconnected := make(chan struct{})
	go func() {
		p.WaitForDisconnect()
		disconnected <- struct{}{}
	}()

	select {
	case <-disconnected:
		close(disconnected)
	case <-time.After(time.Second):
		t.Fatal("Peer did not automatically disconnect.")
	}

	if p.Connected() {
		t.Fatalf("Should not be connected as NewestBlock produces error.")
	}

	// Test Queue Inv
	fakeBlockHash := &chainhash.Hash{0: 0x00, 1: 0x01}
	fakeInv := wire.NewInvVect(wire.InvTypeBlock, fakeBlockHash)

	// Should be noops as the peer could not connect.
	p.QueueInventory(fakeInv)
	p.AddKnownInventory(fakeInv)
	p.QueueInventory(fakeInv)

	fakeMsg := wire.NewMsgVerAck()
	p.QueueMessage(fakeMsg, nil)
	done := make(chan struct{})
	p.QueueMessage(fakeMsg, done)
	<-done
	p.Disconnect()

	// Test NewestBlock
	var newestBlock = func() (*chainhash.Hash, int32, error) {
		hashStr := "14a0810ac680a3eb3f82edc878cea25ec41d6b790744e5daeef"
		hash, err := chainhash.NewHashFromStr(hashStr)
		if err != nil {
			return nil, 0, err
		}
		return hash, 234439, nil
	}

	peerCfg.NewestBlock = newestBlock
	r1, w1 := io.Pipe()
	c1 := &conn{raddr: "10.0.0.1:8333", Writer: w1, Reader: r1}
	p1, err := peer.NewOutboundPeer(peerCfg, "10.0.0.1:8333")
	if err != nil {
		t.Errorf("NewOutboundPeer: unexpected err - %v\n", err)
		return
	}
	p1.AssociateConnection(c1)

	// Test update latest block
	latestBlockHash, err := chainhash.NewHashFromStr("1a63f9cdff1752e6375c8c76e543a71d239e1a2e5c6db1aa679")
	if err != nil {
		t.Errorf("NewHashFromStr: unexpected err %v\n", err)
		return
	}
	p1.UpdateLastAnnouncedBlock(latestBlockHash)
	p1.UpdateLastBlockHeight(234440)
	if p1.LastAnnouncedBlock() != latestBlockHash {
		t.Errorf("LastAnnouncedBlock: wrong block - got %v, want %v",
			p1.LastAnnouncedBlock(), latestBlockHash)
		return
	}

	// Test Queue Inv after connection
	p1.QueueInventory(fakeInv)
	p1.Disconnect()

	// Test regression
	peerCfg.ChainParams = &chaincfg.RegressionNetParams
	peerCfg.Services = wire.SFNodeBloom
	r2, w2 := io.Pipe()
	c2 := &conn{raddr: "10.0.0.1:8333", Writer: w2, Reader: r2}
	p2, err := peer.NewOutboundPeer(peerCfg, "10.0.0.1:8333")
	if err != nil {
		t.Errorf("NewOutboundPeer: unexpected err - %v\n", err)
		return
	}
	p2.AssociateConnection(c2)

	// Test PushXXX
	var addrs []*wire.NetAddress
	for i := 0; i < 5; i++ {
		na := wire.NetAddress{}
		addrs = append(addrs, &na)
	}
	if _, err := p2.PushAddrMsg(addrs); err != nil {
		t.Errorf("PushAddrMsg: unexpected err %v\n", err)
		return
	}
	if err := p2.PushGetBlocksMsg(nil, &chainhash.Hash{}); err != nil {
		t.Errorf("PushGetBlocksMsg: unexpected err %v\n", err)
		return
	}
	if err := p2.PushGetHeadersMsg(nil, &chainhash.Hash{}); err != nil {
		t.Errorf("PushGetHeadersMsg: unexpected err %v\n", err)
		return
	}

	p2.PushRejectMsg("block", wire.RejectMalformed, "malformed", nil, false)
	p2.PushRejectMsg("block", wire.RejectInvalid, "invalid", nil, false)

	// Test Queue Messages
	p2.QueueMessage(wire.NewMsgGetAddr(), nil)
	p2.QueueMessage(wire.NewMsgPing(1), nil)
	p2.QueueMessage(wire.NewMsgMemPool(), nil)
	p2.QueueMessage(wire.NewMsgGetData(), nil)
	p2.QueueMessage(wire.NewMsgGetHeaders(), nil)
	p2.QueueMessage(wire.NewMsgFeeFilter(20000), nil)

	p2.Disconnect()
}

// Tests that the node disconnects from peers with an unsupported protocol
// version.
func TestUnsupportedVersionPeer(t *testing.T) {
	peerCfg := &peer.Config{
		UserAgentName:     "peer",
		UserAgentVersion:  "1.0",
		UserAgentComments: []string{"comment"},
		ChainParams:       &chaincfg.MainNetParams,
		Services:          0,
		TrickleInterval:   time.Second * 10,
	}

	localNA := wire.NewNetAddressIPPort(
		net.ParseIP("10.0.0.1"),
		uint16(8333),
		wire.SFNodeNetwork,
	)
	remoteNA := wire.NewNetAddressIPPort(
		net.ParseIP("10.0.0.2"),
		uint16(8333),
		wire.SFNodeNetwork,
	)
	localConn, remoteConn := pipe(
		&conn{laddr: "10.0.0.1:8333", raddr: "10.0.0.2:8333"},
		&conn{laddr: "10.0.0.2:8333", raddr: "10.0.0.1:8333"},
	)

	p, err := peer.NewOutboundPeer(peerCfg, "10.0.0.1:8333")
	if err != nil {
		t.Fatalf("NewOutboundPeer: unexpected err - %v\n", err)
	}
	p.AssociateConnection(localConn)

	// Read outbound messages to peer into a channel
	outboundMessages := make(chan wire.Message)
	go func() {
		for {
			_, msg, _, err := wire.ReadMessageN(
				remoteConn,
				p.ProtocolVersion(),
				peerCfg.ChainParams.Net,
			)
			if err == io.EOF {
				close(outboundMessages)
				return
			}
			if err != nil {
				t.Errorf("Error reading message from local node: %v\n", err)
				return
			}

			outboundMessages <- msg
		}
	}()

	// Read version message sent to remote peer
	select {
	case msg := <-outboundMessages:
		if _, ok := msg.(*wire.MsgVersion); !ok {
			t.Fatalf("Expected version message, got [%s]", msg.Command())
		}
	case <-time.After(time.Second):
		t.Fatal("Peer did not send version message")
	}

	// Remote peer writes version message advertising invalid protocol version 1
	invalidVersionMsg := wire.NewMsgVersion(remoteNA, localNA, 0, 0)
	invalidVersionMsg.ProtocolVersion = 1

	_, err = wire.WriteMessageN(
		remoteConn.Writer,
		invalidVersionMsg,
		uint32(invalidVersionMsg.ProtocolVersion),
		peerCfg.ChainParams.Net,
	)
	if err != nil {
		t.Fatalf("wire.WriteMessageN: unexpected err - %v\n", err)
	}

	// Expect peer to disconnect automatically
	disconnected := make(chan struct{})
	go func() {
		p.WaitForDisconnect()
		disconnected <- struct{}{}
	}()

	select {
	case <-disconnected:
		close(disconnected)
	case <-time.After(time.Second):
		t.Fatal("Peer did not automatically disconnect")
	}

	// Expect no further outbound messages from peer
	select {
	case msg, chanOpen := <-outboundMessages:
		if chanOpen {
			t.Fatalf("Expected no further messages, received [%s]", msg.Command())
		}
	case <-time.After(time.Second):
		t.Fatal("Timeout waiting for remote reader to close")
	}
}

// TestDuplicateVersionMsg ensures that receiving a version message after one
// has already been received results in the peer being disconnected.
func TestDuplicateVersionMsg(t *testing.T) {
	// Create a pair of peers that are connected to each other using a fake
	// connection.
	verack := make(chan struct{})
	peerCfg := &peer.Config{
		Listeners: peer.MessageListeners{
			OnVerAck: func(p *peer.Peer, msg *wire.MsgVerAck) {
				verack <- struct{}{}
			},
		},
		UserAgentName:    "peer",
		UserAgentVersion: "1.0",
		ChainParams:      &chaincfg.MainNetParams,
		Services:         0,
	}
	inConn, outConn := pipe(
		&conn{laddr: "10.0.0.1:9108", raddr: "10.0.0.2:9108"},
		&conn{laddr: "10.0.0.2:9108", raddr: "10.0.0.1:9108"},
	)
	outPeer, err := peer.NewOutboundPeer(peerCfg, inConn.laddr)
	if err != nil {
		t.Fatalf("NewOutboundPeer: unexpected err: %v\n", err)
	}
	outPeer.AssociateConnection(outConn)
	inPeer := peer.NewInboundPeer(peerCfg)
	inPeer.AssociateConnection(inConn)
	// Wait for the veracks from the initial protocol version negotiation.
	for i := 0; i < 2; i++ {
		select {
		case <-verack:
		case <-time.After(time.Second):
			t.Fatal("verack timeout")
		}
	}
	// Queue a duplicate version message from the outbound peer and wait until
	// it is sent.
	done := make(chan struct{})
	outPeer.QueueMessage(&wire.MsgVersion{}, done)
	select {
	case <-done:
	case <-time.After(time.Second):
		t.Fatal("send duplicate version timeout")
	}
	// Ensure the peer that is the recipient of the duplicate version closes the
	// connection.
	disconnected := make(chan struct{}, 1)
	go func() {
		inPeer.WaitForDisconnect()
		disconnected <- struct{}{}
	}()
	select {
	case <-disconnected:
	case <-time.After(time.Second):
		t.Fatal("peer did not disconnect")
	}
}

<<<<<<< HEAD
// Tests that OnVersion listener is not invoked, and disconnection is properly performed,
// for a handshake-failed Peer, based on timing-out while waiting for a reply version
// message from an outbound remote peer to which we have sent a version message.
func TestVersionTimeoutSyncIssue(t *testing.T) {
	onVersionCalled := make(chan struct{})
	peerCfg := &peer.Config{
		UserAgentName:     "peer",
		UserAgentVersion:  "1.0",
		UserAgentComments: []string{"comment"},
		ChainParams:       &chaincfg.MainNetParams,
		Services:          0,
		TrickleInterval:   time.Second * 10,
		Listeners: peer.MessageListeners{
			OnVersion: func(p *peer.Peer, msg *wire.MsgVersion) *wire.MsgReject {
				go func() {
					if !p.Connected() {
						t.Fatal("Improper OnVersion call by disconnected peer")
					} else {
						t.Log("OnVersion called for Connected() peer")
					}
					onVersionCalled <- struct{}{}
				}()
				return nil
			},
		},
	}

	// Our local port for connecting to a simulated remote peer
	localNA := wire.NewNetAddressIPPort(
		net.ParseIP("10.0.0.1"),
		uint16(8333),
		wire.SFNodeNetwork,
	)
	// Simulated port in posession of the simulated remote peer
	remoteNA := wire.NewNetAddressIPPort(
		net.ParseIP("10.0.0.2"),
		uint16(8333),
		wire.SFNodeNetwork,
	)
	// Establish connections between our local port and the simulated remote peer's port, and vice versa
	localConn, remoteConn := pipe(
		&conn{laddr: "10.0.0.1:8333", raddr: "10.0.0.2:8333"},
		&conn{laddr: "10.0.0.2:8333", raddr: "10.0.0.1:8333"},
	)

	// Create our Peer object to represent the (simulated) remote peer
	p, err := peer.NewOutboundPeer(peerCfg, "10.0.0.1:8333")
	if err != nil {
		t.Fatalf("NewOutboundPeer: unexpected err - %v\n", err)
	}
	// Associate, with our local Peer object representing the (simulated) remote peer,
	// our local connection to the simulated remote peer
	p.AssociateConnection(localConn)

	// Because writes to our local connection to the simulated remote peer will block presently until read,
	// start a thread to read (into a channel) data from the connection of the simulated remote peer.
	outboundMessages := make(chan wire.Message)
	go func() {
		for {
			_, msg, _, err := wire.ReadMessageN(
				remoteConn, // Connection in possession of the simulated remote peer
				p.ProtocolVersion(),
				peerCfg.ChainParams.Net,
			)
			if err == io.EOF {
				close(outboundMessages)
				return
			}
			if err != nil {
				t.Errorf("Error reading message from local node: %v\n", err)
				return
			}

			outboundMessages <- msg
		}
	}()

	// A version message should have been sent by our local Peer object to the simulated
	// remote peer.  Confirm receipt by the simulated remote peer of this version message.
	select {
	case msg := <-outboundMessages:
		if _, ok := msg.(*wire.MsgVersion); !ok {
			t.Fatalf("Expected version message, got [%s]", msg.Command())
		}
	case <-time.After(time.Second):
		t.Fatal("Peer did not send version message")
	}

	// Wait for the local Peer object ostensibly to detect a timeout.
	// This test value of 32 is based on the constant peer.negotiateTimeout,
	// with additional time added to allow for processing the timeout.
	time.Sleep(32 * time.Second)

	// Now, cause the simulated remote peer to send a version message advertising valid protocol version
	validVersionMsg := wire.NewMsgVersion(remoteNA, localNA, 0, 0)
	validVersionMsg.ProtocolVersion = int32(wire.ProtocolVersion)

	_, err = wire.WriteMessageN(
		remoteConn.Writer,
		validVersionMsg,
		uint32(validVersionMsg.ProtocolVersion),
		peerCfg.ChainParams.Net,
	)
	if err != nil {
		t.Fatalf("wire.WriteMessageN: unexpected err - %v\n", err)
	}

	// Wait for the the local Peer object to process any incoming messages, potentially from
	// the simulated remote peer
	time.Sleep(10 * time.Second)

	// Wait for the local Peer object to recognize a disconnection (potentially automatically)
	// from the simualted remote peer.
	disconnected := make(chan struct{})
	go func() {
		p.WaitForDisconnect()
		disconnected <- struct{}{}
	}()

	// Check to make sure that the local Peer object recognized a disconnection
	select {
	case <-disconnected:
		close(disconnected)
	case <-time.After(time.Second):
		t.Fatal("Peer did not automatically disconnect")
	}

	// Expect no call to OnVersion listener, because the connection handshake should have timed out.
	select {
	case <-onVersionCalled:
		t.Fatal("Improper call to OnVersion listener of peer type")

	case <-time.After(time.Second):
		close(onVersionCalled)
	}
}

// Tests that OnVersion listener is not invoked, and disconnection is properly recognized,
// for a handshake-failed Peer.
func TestTimeScaledVersionTimeoutSyncIssue(t *testing.T) {
	onVersionCalled := make(chan struct{})
	peerCfg := &peer.Config{
		UserAgentName:     "peer",
		UserAgentVersion:  "1.0",
		UserAgentComments: []string{"comment"},
		ChainParams:       &chaincfg.MainNetParams,
		Services:          0,
		TrickleInterval:   time.Second * 10,
		Listeners: peer.MessageListeners{
			OnVersion: func(p *peer.Peer, msg *wire.MsgVersion) *wire.MsgReject {
				go func() {
					if !p.Connected() {
						t.Fatal("Improper OnVersion call by disconnected peer")
					} else {
						t.Log("OnVersion called for Connected() peer")
					}
					onVersionCalled <- struct{}{}
				}()
				return nil
			},
		},
	}

	// Our local port for connecting to a simulated remote peer
	localNA := wire.NewNetAddressIPPort(
		net.ParseIP("10.0.0.1"),
		uint16(8333),
		wire.SFNodeNetwork,
	)
	// Simulated port in posession of the simulated remote peer
	remoteNA := wire.NewNetAddressIPPort(
		net.ParseIP("10.0.0.2"),
		uint16(8333),
		wire.SFNodeNetwork,
	)
	// Establish connections between our local port and the simulated remote peer's port, and vice versa
	localConn, remoteConn := pipe(
		&conn{laddr: "10.0.0.1:8333", raddr: "10.0.0.2:8333"},
		&conn{laddr: "10.0.0.2:8333", raddr: "10.0.0.1:8333"},
	)

	// Create our Peer object to represent the (simulated) remote peer
	p, err := peer.NewOutboundPeer(peerCfg, "10.0.0.1:8333")
	if err != nil {
		t.Fatalf("NewOutboundPeer: unexpected err - %v\n", err)
	}

	p.LocalClock = clockwork.NewFakeClockAt(time.Now())

	// Associate, with our local Peer object representing the (simulated) remote peer,
	// our local connection to the simulated remote peer
	p.AssociateConnection(localConn)

	// Because writes to our local connection to the simulated remote peer will block presently until read,
	// start a thread to read (into a channel) data from the connection of the simulated remote peer.
	outboundMessages := make(chan wire.Message)
	go func() {
		for {
			_, msg, _, err := wire.ReadMessageN(
				remoteConn, // Connection in possession of the simulated remote peer
				p.ProtocolVersion(),
				peerCfg.ChainParams.Net,
			)
			if err == io.EOF {
				close(outboundMessages)
				return
			}
			if err != nil {
				t.Errorf("Error reading message from local node: %v\n", err)
				return
			}

			outboundMessages <- msg
		}
	}()

	// A version message should have been sent by our local Peer object to the simulated
	// remote peer.  Confirm receipt by the simulated remote peer of this version message.
	select {
	case msg := <-outboundMessages:
		if _, ok := msg.(*wire.MsgVersion); !ok {
			t.Fatalf("Expected version message, got [%s]", msg.Command())
		}
	case <-time.After(time.Second):
		t.Fatal("Peer did not send version message")
	}

	// Wait for the local Peer object ostensibly to detect a timeout.
	// This test value of 32 is based on the constant peer.negotiateTimeout,
	// with additional time added to allow for processing the timeout.
	relativeClock, ok := p.LocalClock.(clockwork.FakeClock)
	if !ok {
		t.Fatal("Local clock not working 🤠")
	}
	relativeClock.Advance(47 * time.Second)
	time.Sleep(7 * time.Second)

	// Now, cause the simulated remote peer to send a version message advertising valid protocol version
	validVersionMsg := wire.NewMsgVersion(remoteNA, localNA, 0, 0)
	validVersionMsg.ProtocolVersion = int32(wire.ProtocolVersion)

	_, err = wire.WriteMessageN(
		remoteConn.Writer,
		validVersionMsg,
		uint32(validVersionMsg.ProtocolVersion),
		peerCfg.ChainParams.Net,
	)
	if err != nil {
		t.Fatalf("wire.WriteMessageN: unexpected err - %v\n", err)
	}

	// Wait for the the local Peer object to process any incoming messages, potentially from
	// the simulated remote peer
	relativeClock.Advance(7 * time.Second)
	time.Sleep(7 * time.Second)

	// Check to make sure that the local Peer object recognized a disconnection
	if p.Connected() {
		t.Fatal("Peer did not automatically disconnect")
	}

	// Wait for the local Peer object to recognize a disconnection (potentially automatically)
	// from the simualted remote peer.
	disconnected := make(chan struct{})
	go func() {
		p.WaitForDisconnect()
		disconnected <- struct{}{}
	}()

	// Check to make sure that the local Peer object recognized a disconnection
	select {
	case <-disconnected:
		close(disconnected)
	case <-time.After(time.Second):
		t.Fatal("Peer did not automatically disconnect")
	}

	// Expect no call to OnVersion listener, because the connection handshake should have timed out.
	select {
	case <-onVersionCalled:
		t.Fatal("Improper call to OnVersion listener of peer type")

	case <-time.After(time.Second):
		close(onVersionCalled)
	}
}

// stallTestCase holds data describing a test of stall handling functionality
type stallTestCase struct {
	request     wire.Message  // Outgoing request
	response    wire.Message  // Incoming response
	shouldStall bool          // Do we expect the requesting Peer to stall?
	afterTime   time.Duration // Simulated duration in the Peer's stallHandler() after receiving response
}

// Tests that the Peer's stall handling functionality is working as expected
func TestStallHandler(t *testing.T) {

	var stallTestCases []stallTestCase

	stallTestCases = append(stallTestCases, stallTestCase{
		request:     &wire.MsgGetData{InvList: []*wire.InvVect{wire.NewInvVect(wire.InvTypeBlock, &chainhash.Hash{})}},
		response:    wire.NewMsgBlock(&wire.BlockHeader{}),
		afterTime:   740 * time.Second,
		shouldStall: true,
	})
	var emptyBlockHeaderHash *chainhash.Hash
	var err error
	emptyBlockHeaderHash, err = chainhash.NewHashFromStr("64f0387fc6daa6555c013e1e78c775f75b51149d948d0f681554705b791116ce")
	if err != nil {
		t.Fatal("Unexpected error ", err)
	}
	stallTestCases = append(stallTestCases, stallTestCase{
		request:     &wire.MsgGetData{InvList: []*wire.InvVect{wire.NewInvVect(wire.InvTypeBlock, emptyBlockHeaderHash)}},
		response:    wire.NewMsgBlock(&wire.BlockHeader{}),
		afterTime:   740 * time.Second,
		shouldStall: false,
	})
	stallTestCases = append(stallTestCases, stallTestCase{
		request:     &wire.MsgGetHeaders{ProtocolVersion: wire.ProtocolVersion},
		response:    wire.NewMsgHeaders(),
		afterTime:   740 * time.Second,
		shouldStall: false,
	})
	stallTestCases = append(stallTestCases, stallTestCase{
		request:     &wire.MsgGetBlocks{ProtocolVersion: wire.ProtocolVersion},
		response:    wire.NewMsgInv(),
		afterTime:   740 * time.Second,
		shouldStall: true,
	})
	var singleBlockInv *wire.MsgInv = wire.NewMsgInv()
	singleBlockInv.AddInvVect(&wire.InvVect{Type: wire.InvTypeBlock})
	stallTestCases = append(stallTestCases, stallTestCase{
		request:     &wire.MsgGetBlocks{ProtocolVersion: wire.ProtocolVersion},
		response:    singleBlockInv,
		afterTime:   740 * time.Second,
		shouldStall: false,
	})
	stallTestCases = append(stallTestCases, stallTestCase{
		request:     &wire.MsgGetData{InvList: []*wire.InvVect{wire.NewInvVect(wire.InvTypeBlock, emptyBlockHeaderHash)}},
		response:    wire.NewMsgNotFound(),
		afterTime:   740 * time.Second,
		shouldStall: true,
	})
	var msgNotFoundEmptyBlockHeader *wire.MsgNotFound = wire.NewMsgNotFound()
	msgNotFoundEmptyBlockHeader.AddInvVect(wire.NewInvVect(wire.InvTypeBlock, emptyBlockHeaderHash))
	stallTestCases = append(stallTestCases, stallTestCase{
		request:     &wire.MsgGetData{InvList: []*wire.InvVect{wire.NewInvVect(wire.InvTypeBlock, emptyBlockHeaderHash)}},
		response:    msgNotFoundEmptyBlockHeader,
		afterTime:   740 * time.Second,
		shouldStall: false,
	})

	for i := range stallTestCases {
		fmt.Printf("Running stall test case %d...\n", i)
		runStallTestCase(t, stallTestCases[i])
	}

}

func runStallTestCase(t *testing.T, testCase stallTestCase) {

	onVersionCalled := make(chan struct{})
	peerCfg := &peer.Config{
		UserAgentName:     "peer",
		UserAgentVersion:  "1.0",
		UserAgentComments: []string{"comment"},
		ChainParams:       &chaincfg.MainNetParams,
		Services:          0,
		TrickleInterval:   time.Second * 10,
		Listeners: peer.MessageListeners{
			OnVersion: func(p *peer.Peer, msg *wire.MsgVersion) *wire.MsgReject {
				go func() { onVersionCalled <- struct{}{} }()
				return nil
			},
			OnWrite: func(p *peer.Peer, bytesWritten int, msg wire.Message,
				err error) {
				fmt.Printf("OnWrite Listener called for peer %s, message %s \n", p, msg.Command())
			},
			OnRead: func(p *peer.Peer, bytesRead int, msg wire.Message,
				err error) {
				fmt.Printf("OnRead Listener called for peer %s, message %s \n", p, msg.Command())
			},
		},
	}

	localNA := wire.NewNetAddressIPPort(
		net.ParseIP("10.0.0.1"),
		uint16(8333),
		wire.SFNodeNetwork,
	)
	remoteNA := wire.NewNetAddressIPPort(
		net.ParseIP("10.0.0.2"),
		uint16(8333),
		wire.SFNodeNetwork,
	)
	localConn, remoteConn := pipe(
		&conn{laddr: "10.0.0.1:8333", raddr: "10.0.0.2:8333"},
		&conn{laddr: "10.0.0.2:8333", raddr: "10.0.0.1:8333"},
	)

	p, err := peer.NewOutboundPeer(peerCfg, "10.0.0.1:8333")
	if err != nil {
		t.Fatalf("NewOutboundPeer: unexpected err - %v\n", err)
	}
	// Setup the peer's local clock as a fake clock for testing
	p.LocalClock = clockwork.NewFakeClockAt(time.Now())
	// Attach the pipe
	p.AssociateConnection(localConn)

	// Read messages incoming to remote peer into a channel
	outboundMessages := make(chan wire.Message)
	go func() {
		for {
			_, msg, _, err := wire.ReadMessageN(
				remoteConn,
				p.ProtocolVersion(),
				peerCfg.ChainParams.Net,
			)
			if err == io.EOF {
				close(outboundMessages)
				return
			}
			if err != nil {
				t.Errorf("Error reading message from local node: %v\n", err)
				return
			}

			t.Logf("runTestCase: Remote peer received message: [%s]:[%s]", msg.Command(), msg)
			outboundMessages <- msg
		}
	}()

	// Read version message sent to remote peer
	select {
	case msg := <-outboundMessages:
		if _, ok := msg.(*wire.MsgVersion); !ok {
			t.Logf("Expected version message, got [%s]", msg.Command())
		} else {
			t.Logf("Remote peer processed received message [%s]", msg.Command())
		}
	case <-time.After(time.Second):
		t.Fatal("Peer did not send version message")
	}

	// Send version message from remote peer
	validVersionMsg := wire.NewMsgVersion(remoteNA, localNA, 0, 0)
	validVersionMsg.ProtocolVersion = int32(wire.ProtocolVersion)

	_, err = wire.WriteMessageN(
		remoteConn.Writer,
		validVersionMsg,
		uint32(validVersionMsg.ProtocolVersion),
		peerCfg.ChainParams.Net,
	)
	if err != nil {
		t.Fatalf("wire.WriteMessageN: unexpected err - %v\n", err)
	}

	// Send verack message from remote peer
	validVerAckMsg := wire.NewMsgVerAck()
	_, err = wire.WriteMessageN(
		remoteConn.Writer,
		validVerAckMsg,
		uint32(validVersionMsg.ProtocolVersion),
		peerCfg.ChainParams.Net,
	)
	if err != nil {
		t.Fatalf("wire.WriteMessageN: unexpected err - %v\n", err)
	}

	// Read verack message sent to remote peer
	select {
	case msg := <-outboundMessages:
		if _, ok := msg.(*wire.MsgVerAck); !ok {
			t.Logf("Expected verack message, got [%s]", msg.Command())
		} else {
			t.Logf("Remote peer processed received message [%s]", msg.Command())
		}
	case <-time.After(5 * time.Second):
		t.Fatal("Peer did not send verack message")
	}

	// Send testCase request to remote peer
	doneChan := make(chan struct{}, 1)

	p.QueueMessage(testCase.request, doneChan)

	// Read request sent to remote peer
	select {
	case msg := <-outboundMessages:
		if _, ok := msg.(*wire.MsgGetData); !ok {
			t.Logf("Expected getdata message, got [%s]", msg.Command())
		} else {
			t.Logf("Remote peer processed received message [%s]", msg.Command())
		}
	case <-time.After(10 * time.Second):
		t.Fatal("Peer did not send getdata message")
	}

	// Block until sending above testCase request to remote peer is complete
	<-doneChan

	// Send testCase response from remote peer
	_, err = wire.WriteMessageN(
		remoteConn.Writer,
		testCase.response,
		wire.ProtocolVersion,
		peerCfg.ChainParams.Net,
	)
	if err != nil {
		t.Fatalf("wire.WriteMessageN: unexpected err - %v\n", err)
	}

	// Monitor peer for disconnection (as is expected behavior in case of detected stall)
	disconnected := make(chan struct{})
	go func() {
		p.WaitForDisconnect()
		disconnected <- struct{}{}
	}()

	// Advance the peer's local clock, including time before and after to ensure synchronicity
	relativeClock, ok := p.LocalClock.(clockwork.FakeClock)
	if !ok {
		t.Fatal("relativeClock error")
	}
	time.Sleep(time.Second)
	relativeClock.Advance(testCase.afterTime)
	time.Sleep(3 * time.Second)

	// Check whether the peer is disconnected, and whether this is expected
	select {
	case <-disconnected:
		close(disconnected)
		if !testCase.shouldStall {
			t.Fatal("Peer improperly disconnected where we expect it not to detect a stall")
		}
	default:
		if testCase.shouldStall {
			t.Fatal("Peer did not disconnect where we expected it to detect a stall")
		}
	}

	// Expect a call to the peer's OnVersion listener
	select {
	case <-onVersionCalled:
		t.Log("OnVersion listener called for peer")

	default:
		close(onVersionCalled)
		t.Log("No call to OnVersion listener detected")
=======
// TestUpdateLastBlockHeight ensures the last block height is set properly
// during the initial version negotiation and is only allowed to advance to
// higher values via the associated update function.
func TestUpdateLastBlockHeight(t *testing.T) {
	// Create a pair of peers that are connected to each other using a fake
	// connection and the remote peer starting at height 100.
	const remotePeerHeight = 100
	verack := make(chan struct{})
	peerCfg := peer.Config{
		Listeners: peer.MessageListeners{
			OnVerAck: func(p *peer.Peer, msg *wire.MsgVerAck) {
				verack <- struct{}{}
			},
		},
		UserAgentName:    "peer",
		UserAgentVersion: "1.0",
		ChainParams:      &chaincfg.MainNetParams,
		Services:         0,
	}
	remotePeerCfg := peerCfg
	remotePeerCfg.NewestBlock = func() (*chainhash.Hash, int32, error) {
		return &chainhash.Hash{}, remotePeerHeight, nil
	}
	inConn, outConn := pipe(
		&conn{laddr: "10.0.0.1:9108", raddr: "10.0.0.2:9108"},
		&conn{laddr: "10.0.0.2:9108", raddr: "10.0.0.1:9108"},
	)
	localPeer, err := peer.NewOutboundPeer(&peerCfg, inConn.laddr)
	if err != nil {
		t.Fatalf("NewOutboundPeer: unexpected err: %v\n", err)
	}
	localPeer.AssociateConnection(outConn)
	inPeer := peer.NewInboundPeer(&remotePeerCfg)
	inPeer.AssociateConnection(inConn)

	// Wait for the veracks from the initial protocol version negotiation.
	for i := 0; i < 2; i++ {
		select {
		case <-verack:
		case <-time.After(time.Second):
			t.Fatal("verack timeout")
		}
	}

	// Ensure the latest block height starts at the value reported by the remote
	// peer via its version message.
	if height := localPeer.LastBlock(); height != remotePeerHeight {
		t.Fatalf("wrong starting height - got %d, want %d", height,
			remotePeerHeight)
	}

	// Ensure the latest block height is not allowed to go backwards.
	localPeer.UpdateLastBlockHeight(remotePeerHeight - 1)
	if height := localPeer.LastBlock(); height != remotePeerHeight {
		t.Fatalf("height allowed to go backwards - got %d, want %d", height,
			remotePeerHeight)
	}

	// Ensure the latest block height is allowed to advance.
	localPeer.UpdateLastBlockHeight(remotePeerHeight + 1)
	if height := localPeer.LastBlock(); height != remotePeerHeight+1 {
		t.Fatalf("height not allowed to advance - got %d, want %d", height,
			remotePeerHeight+1)
>>>>>>> 9fd26cf7
	}
}

func init() {
	// Allow self connection when running the tests.
	peer.TstAllowSelfConns()
}<|MERGE_RESOLUTION|>--- conflicted
+++ resolved
@@ -946,7 +946,6 @@
 	}
 }
 
-<<<<<<< HEAD
 // Tests that OnVersion listener is not invoked, and disconnection is properly performed,
 // for a handshake-failed Peer, based on timing-out while waiting for a reply version
 // message from an outbound remote peer to which we have sent a version message.
@@ -1498,7 +1497,9 @@
 	default:
 		close(onVersionCalled)
 		t.Log("No call to OnVersion listener detected")
-=======
+	}
+}
+
 // TestUpdateLastBlockHeight ensures the last block height is set properly
 // during the initial version negotiation and is only allowed to advance to
 // higher values via the associated update function.
@@ -1562,7 +1563,6 @@
 	if height := localPeer.LastBlock(); height != remotePeerHeight+1 {
 		t.Fatalf("height not allowed to advance - got %d, want %d", height,
 			remotePeerHeight+1)
->>>>>>> 9fd26cf7
 	}
 }
 
